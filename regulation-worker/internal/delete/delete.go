package delete

//This is going to declare appropriate struct based on destination type & call `Deleter` method of it.
//to get deletion done.
//called by JobSvc with (model.Job, model.Destination).
//returns final status,error ({successful, failure}, err)

import (
	"context"

	"github.com/rudderlabs/rudder-server/regulation-worker/internal/model"
)

type apiManager interface {
	Delete(ctx context.Context, job model.Job, destConfig map[string]interface{}, destName string) model.JobStatus
}

type batchManager interface {
	Delete(ctx context.Context, job model.Job, destConfig map[string]interface{}, destName string) model.JobStatus
}

type customManager interface {
	Delete(ctx context.Context, job model.Job, destConfig map[string]interface{}, destName string) model.JobStatus
}

type DeleteFacade struct {
	AM apiManager
	BM batchManager
	CM customManager
}

//get destType & access credentials from workspaceID & destID
//call appropriate struct file type or api type based on destType.
func (d *DeleteFacade) Delete(ctx context.Context, job model.Job, destDetail model.Destination) model.JobStatus {
	switch destDetail.Type {
	case "api":
<<<<<<< HEAD
		return api.Delete(ctx, job, destDetail.Config, destDetail.Name)
	case "batch":
		err := batch.Delete(ctx, job, destDetail.Config, destDetail.Name)
		if err != nil {
			return model.JobStatusFailed
		} else {
			return model.JobStatusComplete
		}
	case "kv_store":
		delKVStore := kv_store.KVStore{
			DeleteManager: &kv_store.Mock_KVStoreWorker{},
		}
		return delKVStore.DeleteManager.Delete(ctx, job, destDetail)

	default:
		fmt.Println("default called")
		return model.JobStatusFailed

=======
		return d.AM.Delete(ctx, job, destDetail.Config, destDetail.Name)
	case "batch":
		return d.BM.Delete(ctx, job, destDetail.Config, destDetail.Name)
	case "custom":
		return d.CM.Delete(ctx, job, destDetail.Config, destDetail.Name)

	default:
		return model.JobStatusFailed
>>>>>>> 8be0be22
	}
}<|MERGE_RESOLUTION|>--- conflicted
+++ resolved
@@ -34,26 +34,6 @@
 func (d *DeleteFacade) Delete(ctx context.Context, job model.Job, destDetail model.Destination) model.JobStatus {
 	switch destDetail.Type {
 	case "api":
-<<<<<<< HEAD
-		return api.Delete(ctx, job, destDetail.Config, destDetail.Name)
-	case "batch":
-		err := batch.Delete(ctx, job, destDetail.Config, destDetail.Name)
-		if err != nil {
-			return model.JobStatusFailed
-		} else {
-			return model.JobStatusComplete
-		}
-	case "kv_store":
-		delKVStore := kv_store.KVStore{
-			DeleteManager: &kv_store.Mock_KVStoreWorker{},
-		}
-		return delKVStore.DeleteManager.Delete(ctx, job, destDetail)
-
-	default:
-		fmt.Println("default called")
-		return model.JobStatusFailed
-
-=======
 		return d.AM.Delete(ctx, job, destDetail.Config, destDetail.Name)
 	case "batch":
 		return d.BM.Delete(ctx, job, destDetail.Config, destDetail.Name)
@@ -62,6 +42,5 @@
 
 	default:
 		return model.JobStatusFailed
->>>>>>> 8be0be22
 	}
 }