--- conflicted
+++ resolved
@@ -1131,11 +1131,7 @@
 	return result
 }
 
-<<<<<<< HEAD
-// Generated Goroutine ID
-=======
 // GetGoID Generates Goroutine ID
->>>>>>> 4943f875
 func GetGoID() (int, error) {
 	var buf [64]byte
 	n := runtime.Stack(buf[:], false)
