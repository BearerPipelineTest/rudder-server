--- conflicted
+++ resolved
@@ -314,11 +314,7 @@
 		_, err := os.Stat(fallbackPath)
 		if err == nil {
 			tmpdirPath = fallbackPath
-<<<<<<< HEAD
 			pkgLogger.Infof("RUDDER_TMPDIR not found, falling back to %v\n", fallbackPath)
-=======
-			logger.Debugf("RUDDER_TMPDIR not found, falling back to %v\n", fallbackPath)
->>>>>>> e91ca352
 		}
 	}
 	if tmpdirPath == "" {
