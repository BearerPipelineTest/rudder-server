--- conflicted
+++ resolved
@@ -63,10 +63,7 @@
 	github.com/spf13/jwalterweatherman v1.1.0 // indirect
 	github.com/spf13/pflag v1.0.5 // indirect
 	github.com/spf13/viper v1.6.2
-<<<<<<< HEAD
-=======
 	github.com/stretchr/testify v1.6.1 // indirect
->>>>>>> 7f220ddd
 	github.com/thoas/go-funk v0.5.0
 	github.com/tidwall/gjson v1.5.0
 	github.com/tidwall/pretty v1.0.1 // indirect
