version: 0.2
env:
  parameter-store:
    # The SSH deploy key with enterprise rudder server repo
    ssh_key: "/codebuild/github/ssh-key"
    dockerhub_passwd: "/dev/codebuild/dockerhub-password"

phases:
  install:
    runtime-versions:
      golang: 1.13
  pre_build:
    commands:
      - docker login --username rudderlabs --password $dockerhub_passwd
      - mkdir -p ~/.ssh
      - echo "$ssh_key" > ~/.ssh/ssh_key
      - chmod 600 ~/.ssh/ssh_key
      - eval "$(ssh-agent -s)"
      - ssh-add ~/.ssh/ssh_key
  build:
    commands:
      - export GO111MODULE=on
      - VERSION=$(head -1 .version)
      - DATE=$(date "+%F,%T")

      # Build Open source version
<<<<<<< HEAD
      - GOOS=linux LDFLAGS="-s -w -X github.com/rudderlabs/rudder-server/app/version.version=$VERSION -X github.com/rudderlabs/rudder-server/app/version.commit=$CODEBUILD_RESOLVED_SOURCE_VERSION -X github.com/rudderlabs/rudder-server/app/version.buildDate=$DATE -X github.com/rudderlabs/rudder-server/app/version.builtBy=codebuild-$CODEBUILD_BUILD_ID " make build
      - docker build -t rudderlabs/rudder-server:$VERSION -f build/Dockerfile-aws .
      # Build Enterprise version
      - make enterprise-init
      - GOOS=linux LDFLAGS="-s -w -X github.com/rudderlabs/rudder-server/app/version.version=$VERSION -X github.com/rudderlabs/rudder-server/app/version.commit=$CODEBUILD_RESOLVED_SOURCE_VERSION -X github.com/rudderlabs/rudder-server/app/version.buildDate=$DATE -X github.com/rudderlabs/rudder-server/app/version.builtBy=codebuild-$CODEBUILD_BUILD_ID " make build
=======
      - GOOS=linux GOARCH=amd64 CGO_ENABLED=0 LDFLAGS="-s -w -X main.version=$VERSION -X main.commit=$CODEBUILD_RESOLVED_SOURCE_VERSION -X main.buildDate=$DATE -X main.builtBy=codebuild-$CODEBUILD_BUILD_ID " make build
      - docker build -t rudderlabs/rudder-server:$VERSION -f build/Dockerfile-aws .
      # Build Enterprise version
      - make enterprise-init
      - GOOS=linux GOARCH=amd64 CGO_ENABLED=0 LDFLAGS="-s -w -X main.version=$VERSION -X main.commit=$CODEBUILD_RESOLVED_SOURCE_VERSION -X main.buildDate=$DATE -X main.builtBy=codebuild-$CODEBUILD_BUILD_ID " make build
>>>>>>> 509d2816
      - docker build -t rudderstack/rudder-server-enterprise:$VERSION -f build/Dockerfile-aws . 
  post_build:
    commands:
      - docker push rudderlabs/rudder-server:$VERSION
      - docker push rudderstack/rudder-server-enterprise:$VERSION
artifacts:
  files:
    - "**/*"<|MERGE_RESOLUTION|>--- conflicted
+++ resolved
@@ -24,19 +24,11 @@
       - DATE=$(date "+%F,%T")
 
       # Build Open source version
-<<<<<<< HEAD
-      - GOOS=linux LDFLAGS="-s -w -X github.com/rudderlabs/rudder-server/app/version.version=$VERSION -X github.com/rudderlabs/rudder-server/app/version.commit=$CODEBUILD_RESOLVED_SOURCE_VERSION -X github.com/rudderlabs/rudder-server/app/version.buildDate=$DATE -X github.com/rudderlabs/rudder-server/app/version.builtBy=codebuild-$CODEBUILD_BUILD_ID " make build
+      - GOOS=linux GOARCH=amd64 CGO_ENABLED=0 LDFLAGS="-s -w -X github.com/rudderlabs/rudder-server/app/version.version=$VERSION -X github.com/rudderlabs/rudder-server/app/version.commit=$CODEBUILD_RESOLVED_SOURCE_VERSION -X github.com/rudderlabs/rudder-server/app/version.buildDate=$DATE -X github.com/rudderlabs/rudder-server/app/version.builtBy=codebuild-$CODEBUILD_BUILD_ID " make build
       - docker build -t rudderlabs/rudder-server:$VERSION -f build/Dockerfile-aws .
       # Build Enterprise version
       - make enterprise-init
-      - GOOS=linux LDFLAGS="-s -w -X github.com/rudderlabs/rudder-server/app/version.version=$VERSION -X github.com/rudderlabs/rudder-server/app/version.commit=$CODEBUILD_RESOLVED_SOURCE_VERSION -X github.com/rudderlabs/rudder-server/app/version.buildDate=$DATE -X github.com/rudderlabs/rudder-server/app/version.builtBy=codebuild-$CODEBUILD_BUILD_ID " make build
-=======
-      - GOOS=linux GOARCH=amd64 CGO_ENABLED=0 LDFLAGS="-s -w -X main.version=$VERSION -X main.commit=$CODEBUILD_RESOLVED_SOURCE_VERSION -X main.buildDate=$DATE -X main.builtBy=codebuild-$CODEBUILD_BUILD_ID " make build
-      - docker build -t rudderlabs/rudder-server:$VERSION -f build/Dockerfile-aws .
-      # Build Enterprise version
-      - make enterprise-init
-      - GOOS=linux GOARCH=amd64 CGO_ENABLED=0 LDFLAGS="-s -w -X main.version=$VERSION -X main.commit=$CODEBUILD_RESOLVED_SOURCE_VERSION -X main.buildDate=$DATE -X main.builtBy=codebuild-$CODEBUILD_BUILD_ID " make build
->>>>>>> 509d2816
+      - GOOS=linux GOARCH=amd64 CGO_ENABLED=0 LDFLAGS="-s -w -X github.com/rudderlabs/rudder-server/app/version.version=$VERSION -X github.com/rudderlabs/rudder-server/app/version.commit=$CODEBUILD_RESOLVED_SOURCE_VERSION -X github.com/rudderlabs/rudder-server/app/version.buildDate=$DATE -X github.com/rudderlabs/rudder-server/app/version.builtBy=codebuild-$CODEBUILD_BUILD_ID " make build
       - docker build -t rudderstack/rudder-server-enterprise:$VERSION -f build/Dockerfile-aws . 
   post_build:
     commands:
