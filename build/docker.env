--- conflicted
+++ resolved
@@ -75,7 +75,6 @@
 # MINIO_SECRET_ACCESS_KEY=
 # MINIO_SSL=
 
-<<<<<<< HEAD
 # To capture table dumps in Spaces bucket, uncomment and add Spaces Config keys
 
 # JOBS_BACKUP_STORAGE_PROVIDER=DIGITAL_OCEAN_SPACES
@@ -85,13 +84,10 @@
 # DO_SPACES_ACCESS_KEY_ID=
 # DO_SPACES_SECRET_ACCESS_KEY=
 
-# The below keys are used to enable 2-way ssl for Kafka. If you want to enable the same, use these keys. 
-=======
 # Destination connection testing
 RUDDER_CONNECTION_TESTING_BUCKET_FOLDER_NAME=rudder-test-payload
 
 # The below keys are used to enable 2-way ssl for Kafka. If you want to enable the same, use these keys.
->>>>>>> 2dee6af1
 # If these keys are used, please make sure the valid key and certificate are there in the corresponding value.
 # KAFKA_SSL_CERTIFICATE_FILE_PATH=<certificate_file_path>
 # KAFKA_SSL_KEY_FILE_PATH=<key_file_path>
