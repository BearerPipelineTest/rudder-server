// +build go1.6

// Copyright 2014 Unknwon
//
// Licensed under the Apache License, Version 2.0 (the "License"): you may
// not use this file except in compliance with the License. You may obtain
// a copy of the License at
//
//     http://www.apache.org/licenses/LICENSE-2.0
//
// Unless required by applicable law or agreed to in writing, software
// distributed under the License is distributed on an "AS IS" BASIS, WITHOUT
// WARRANTIES OR CONDITIONS OF ANY KIND, either express or implied. See the
// License for the specific language governing permissions and limitations
// under the License.

// Package ini provides INI file read and write functionality in Go.
package ini

import (
	"regexp"
	"runtime"
)

const (
	// DefaultSection is the name of default section. You can use this constant or the string literal.
	// In most of cases, an empty string is all you need to access the section.
	DefaultSection = "DEFAULT"

	// Maximum allowed depth when recursively substituing variable names.
	depthValues = 99
<<<<<<< HEAD
	version     = "1.51.0"
=======
	version     = "1.52.0"
>>>>>>> a77bca27
)

// Version returns current package version literal.
func Version() string {
	return version
}

var (
	// LineBreak is the delimiter to determine or compose a new line.
	// This variable will be changed to "\r\n" automatically on Windows at package init time.
	LineBreak = "\n"

	// Variable regexp pattern: %(variable)s
	varPattern = regexp.MustCompile(`%\(([^)]+)\)s`)

	// DefaultHeader explicitly writes default section header.
	DefaultHeader = false

	// PrettySection indicates whether to put a line between sections.
	PrettySection = true
	// PrettyFormat indicates whether to align "=" sign with spaces to produce pretty output
	// or reduce all possible spaces for compact format.
	PrettyFormat = true
	// PrettyEqual places spaces around "=" sign even when PrettyFormat is false.
	PrettyEqual = false
	// DefaultFormatLeft places custom spaces on the left when PrettyFormat and PrettyEqual are both disabled.
	DefaultFormatLeft = ""
	// DefaultFormatRight places custom spaces on the right when PrettyFormat and PrettyEqual are both disabled.
	DefaultFormatRight = ""
)

func init() {
	if runtime.GOOS == "windows" {
		LineBreak = "\r\n"
	}
}

// LoadOptions contains all customized options used for load data source(s).
type LoadOptions struct {
	// Loose indicates whether the parser should ignore nonexistent files or return error.
	Loose bool
	// Insensitive indicates whether the parser forces all section and key names to lowercase.
	Insensitive bool
	// IgnoreContinuation indicates whether to ignore continuation lines while parsing.
	IgnoreContinuation bool
	// IgnoreInlineComment indicates whether to ignore comments at the end of value and treat it as part of value.
	IgnoreInlineComment bool
	// SkipUnrecognizableLines indicates whether to skip unrecognizable lines that do not conform to key/value pairs.
	SkipUnrecognizableLines bool
	// AllowBooleanKeys indicates whether to allow boolean type keys or treat as value is missing.
	// This type of keys are mostly used in my.cnf.
	AllowBooleanKeys bool
	// AllowShadows indicates whether to keep track of keys with same name under same section.
	AllowShadows bool
	// AllowNestedValues indicates whether to allow AWS-like nested values.
	// Docs: http://docs.aws.amazon.com/cli/latest/topic/config-vars.html#nested-values
	AllowNestedValues bool
	// AllowPythonMultilineValues indicates whether to allow Python-like multi-line values.
	// Docs: https://docs.python.org/3/library/configparser.html#supported-ini-file-structure
	// Relevant quote:  Values can also span multiple lines, as long as they are indented deeper
	// than the first line of the value.
	AllowPythonMultilineValues bool
	// SpaceBeforeInlineComment indicates whether to allow comment symbols (\# and \;) inside value.
	// Docs: https://docs.python.org/2/library/configparser.html
	// Quote: Comments may appear on their own in an otherwise empty line, or may be entered in lines holding values or section names.
	// In the latter case, they need to be preceded by a whitespace character to be recognized as a comment.
	SpaceBeforeInlineComment bool
	// UnescapeValueDoubleQuotes indicates whether to unescape double quotes inside value to regular format
	// when value is surrounded by double quotes, e.g. key="a \"value\"" => key=a "value"
	UnescapeValueDoubleQuotes bool
	// UnescapeValueCommentSymbols indicates to unescape comment symbols (\# and \;) inside value to regular format
	// when value is NOT surrounded by any quotes.
	// Note: UNSTABLE, behavior might change to only unescape inside double quotes but may noy necessary at all.
	UnescapeValueCommentSymbols bool
	// UnparseableSections stores a list of blocks that are allowed with raw content which do not otherwise
	// conform to key/value pairs. Specify the names of those blocks here.
	UnparseableSections []string
	// KeyValueDelimiters is the sequence of delimiters that are used to separate key and value. By default, it is "=:".
	KeyValueDelimiters string
	// PreserveSurroundedQuote indicates whether to preserve surrounded quote (single and double quotes).
	PreserveSurroundedQuote bool
	// DebugFunc is called to collect debug information (currently only useful to debug parsing Python-style multiline values).
	DebugFunc DebugFunc
	// ReaderBufferSize is the buffer size of the reader in bytes.
	ReaderBufferSize int
}

// DebugFunc is the type of function called to log parse events.
type DebugFunc func(message string)

// LoadSources allows caller to apply customized options for loading from data source(s).
func LoadSources(opts LoadOptions, source interface{}, others ...interface{}) (_ *File, err error) {
	sources := make([]dataSource, len(others)+1)
	sources[0], err = parseDataSource(source)
	if err != nil {
		return nil, err
	}
	for i := range others {
		sources[i+1], err = parseDataSource(others[i])
		if err != nil {
			return nil, err
		}
	}
	f := newFile(sources, opts)
	if err = f.Reload(); err != nil {
		return nil, err
	}
	return f, nil
}

// Load loads and parses from INI data sources.
// Arguments can be mixed of file name with string type, or raw data in []byte.
// It will return error if list contains nonexistent files.
func Load(source interface{}, others ...interface{}) (*File, error) {
	return LoadSources(LoadOptions{}, source, others...)
}

// LooseLoad has exactly same functionality as Load function
// except it ignores nonexistent files instead of returning error.
func LooseLoad(source interface{}, others ...interface{}) (*File, error) {
	return LoadSources(LoadOptions{Loose: true}, source, others...)
}

// InsensitiveLoad has exactly same functionality as Load function
// except it forces all section and key names to be lowercased.
func InsensitiveLoad(source interface{}, others ...interface{}) (*File, error) {
	return LoadSources(LoadOptions{Insensitive: true}, source, others...)
}

// ShadowLoad has exactly same functionality as Load function
// except it allows have shadow keys.
func ShadowLoad(source interface{}, others ...interface{}) (*File, error) {
	return LoadSources(LoadOptions{AllowShadows: true}, source, others...)
}<|MERGE_RESOLUTION|>--- conflicted
+++ resolved
@@ -29,11 +29,7 @@
 
 	// Maximum allowed depth when recursively substituing variable names.
 	depthValues = 99
-<<<<<<< HEAD
-	version     = "1.51.0"
-=======
 	version     = "1.52.0"
->>>>>>> a77bca27
 )
 
 // Version returns current package version literal.
