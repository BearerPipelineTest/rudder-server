package router

import (
	"fmt"
	"io/ioutil"
	"log"
	"net/http"
	"github.com/rudderlabs/rudder-server/integrations"
	"github.com/rudderlabs/rudder-server/misc"
)

//NetHandleT is the wrapper holding private variables
type NetHandleT struct {
	httpClient *http.Client
}

func (network *NetHandleT) sendPost(jsonData []byte) (int, string, string) {

	client := network.httpClient

	//Parse the response to get parameters
	postInfo := integrations.GetPostInfo(jsonData)

	var req *http.Request
	var err error
	if useTestSink {
		req, err = http.NewRequest("GET", testSinkURL, nil)
		misc.AssertError(err)
	} else {
		req, err = http.NewRequest("GET", postInfo.URL, nil)
		misc.AssertError(err)
	}

	queryParams := req.URL.Query()
	if postInfo.Type == integrations.PostDataKV {
		payloadKV, ok := postInfo.Payload.(map[string]interface{})
		misc.Assert(ok)
		for key, val := range payloadKV {
			queryParams.Add(key, val.(string))
		}
	} else {
		//Not implemented yet
		misc.Assert(false)
	}

	req.URL.RawQuery = queryParams.Encode()
	req.Header.Add("User-Agent", "RudderLabs")

	log.Println("making sink request")
	resp, err := client.Do(req)

	var respBody []byte
<<<<<<< HEAD

	if resp != nil && resp.Body != nil {
		respBody, _ = ioutil.ReadAll(resp.Body)
		defer resp.Body.Close()
	}
=======
	
	if resp != nil && resp.Body != nil {
		respBody, _ = ioutil.ReadAll(resp.Body)
		defer resp.Body.Close()
	} 
>>>>>>> 24b9164d

	if err != nil {
		log.Println("Errored when sending request to the server", err)
		return http.StatusGatewayTimeout, "", string(respBody)
	}

	return resp.StatusCode, resp.Status, string(respBody)
}

//Setup initializes the module
func (network *NetHandleT) Setup(destID string) {
	fmt.Println("Network Handler Startup")
	//Reference http://tleyden.github.io/blog/2016/11/21/tuning-the-go-http-client-library-for-load-testing
	defaultRoundTripper := http.DefaultTransport
	defaultTransportPointer, ok := defaultRoundTripper.(*http.Transport)
	misc.Assert(ok)
	defaultTransport := *defaultTransportPointer
	defaultTransport.MaxIdleConns = 100
	defaultTransport.MaxIdleConnsPerHost = 100
	network.httpClient = &http.Client{Transport: &defaultTransport}
	//network.httpClient = &http.Client{}
}<|MERGE_RESOLUTION|>--- conflicted
+++ resolved
@@ -50,19 +50,11 @@
 	resp, err := client.Do(req)
 
 	var respBody []byte
-<<<<<<< HEAD
 
 	if resp != nil && resp.Body != nil {
 		respBody, _ = ioutil.ReadAll(resp.Body)
 		defer resp.Body.Close()
 	}
-=======
-	
-	if resp != nil && resp.Body != nil {
-		respBody, _ = ioutil.ReadAll(resp.Body)
-		defer resp.Body.Close()
-	} 
->>>>>>> 24b9164d
 
 	if err != nil {
 		log.Println("Errored when sending request to the server", err)
