--- conflicted
+++ resolved
@@ -5,10 +5,6 @@
 import (
 	"bytes"
 	"context"
-<<<<<<< HEAD
-	jsoniter "github.com/json-iterator/go"
-=======
->>>>>>> c4229436
 	"fmt"
 	"io"
 	"net/http"
