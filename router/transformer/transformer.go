--- conflicted
+++ resolved
@@ -61,12 +61,8 @@
 func loadConfig() {
 	config.RegisterIntConfigVariable(30, &maxRetry, true, 1, "Processor.maxRetry")
 	config.RegisterDurationConfigVariable(time.Duration(100), &retrySleep, true, time.Millisecond, []string{"Processor.retrySleep", "Processor.retrySleepInMS"}...)
-<<<<<<< HEAD
-	config.RegisterDurationConfigVariable(time.Duration(5000), &timeoutDuration, true, time.Second, []string{"Processor.timeoutDuration", "Processor.timeoutDurationInSecond"}...)
-=======
 	config.RegisterDurationConfigVariable(time.Duration(30), &timeoutDuration, true, time.Second, []string{"Processor.timeoutDuration", "Processor.timeoutDurationInSecond"}...)
 	config.RegisterInt64ConfigVariable(15, &retryWithBackoffCount, true, 1, "Router.responseTransformRetryCount")
->>>>>>> 27edca7d
 }
 
 func Init() {
@@ -188,26 +184,11 @@
 	url := getResponseTransformURL(destName)
 	payload := []byte(rawJSON)
 
-<<<<<<< HEAD
-		if resp != nil && resp.Body != nil {
-			tempRespData, _ = io.ReadAll(resp.Body)
-			resp.Body.Close()
-		}
-		//Detecting content type of the respBody
-		contentTypeHeader := strings.ToLower(http.DetectContentType(tempRespData))
-		//If content type is not of type "*text*", overriding it with empty string
-		if !(strings.Contains(contentTypeHeader, "text") ||
-			strings.Contains(contentTypeHeader, "application/json") ||
-			strings.Contains(contentTypeHeader, "application/xml")) {
-			tempRespData = []byte("")
-		}
-=======
 	operation := func() error {
 		var requestError error
 		respData, respCode, requestError = trans.makeHTTPRequest(ctx, url, payload)
 		return requestError
 	}
->>>>>>> 27edca7d
 
 	backoffWithMaxRetry := backoff.WithMaxRetries(backoff.NewExponentialBackOff(), uint64(retryWithBackoffCount))
 	err = backoff.RetryNotify(operation, backoffWithMaxRetry, func(err error, t time.Duration) {
