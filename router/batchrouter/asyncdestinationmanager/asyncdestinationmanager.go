--- conflicted
+++ resolved
@@ -91,10 +91,6 @@
 func init() {
 	loadConfig()
 	pkgLogger = logger.NewLogger().Child("asyncDestinationManager")
-<<<<<<< HEAD
-
-=======
->>>>>>> 589e481d
 }
 
 func CleanUpData(keyMap map[string]interface{}, importingJobIDs []int64) ([]int64, []int64) {
