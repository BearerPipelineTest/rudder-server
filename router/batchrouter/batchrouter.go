--- conflicted
+++ resolved
@@ -282,11 +282,7 @@
 					})
 					pollTimeStat.Start()
 					pkgLogger.Debugf("[Batch Router] Poll Status Started for Dest Type %v", brt.destType)
-<<<<<<< HEAD
-					bodyBytes, statusCode := misc.HTTPCallWithRetryWithTimeout(transformerURL+pollUrl, payload, HTTPTimeout)
-=======
 					bodyBytes, statusCode := misc.HTTPCallWithRetryWithTimeout(transformerURL+pollUrl, payload, asyncdestinationmanager.HTTPTimeout)
->>>>>>> 589e481d
 					pkgLogger.Debugf("[Batch Router] Poll Status Finished for Dest Type %v", brt.destType)
 					pollTimeStat.End()
 
@@ -330,11 +326,7 @@
 								})
 								failedJobsTimeStat.Start()
 								pkgLogger.Debugf("[Batch Router] Fetching Failed Jobs Started for Dest Type %v", brt.destType)
-<<<<<<< HEAD
-								failedBodyBytes, statusCode := misc.HTTPCallWithRetryWithTimeout(transformerURL+failedJobUrl, payload, HTTPTimeout)
-=======
 								failedBodyBytes, statusCode := misc.HTTPCallWithRetryWithTimeout(transformerURL+failedJobUrl, payload, asyncdestinationmanager.HTTPTimeout)
->>>>>>> 589e481d
 								pkgLogger.Debugf("[Batch Router] Fetching Failed Jobs for Dest Type %v", brt.destType)
 								failedJobsTimeStat.End()
 
