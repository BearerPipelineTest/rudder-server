package batchrouter

import (
	"bufio"
	"bytes"
	"compress/gzip"
	"encoding/json"
	"fmt"
	"net/http"
	"os"
	"path/filepath"
	"strings"
	"sync"
	"time"

	destinationConnectionTester "github.com/rudderlabs/rudder-server/services/destination-connection-tester"
<<<<<<< HEAD
	"github.com/rudderlabs/rudder-server/warehouse"
=======
	"github.com/thoas/go-funk"
>>>>>>> 417716b4

	"github.com/rudderlabs/rudder-server/services/diagnostics"

	"github.com/rudderlabs/rudder-server/config"
	backendconfig "github.com/rudderlabs/rudder-server/config/backend-config"
	"github.com/rudderlabs/rudder-server/jobsdb"
	"github.com/rudderlabs/rudder-server/rruntime"
	destinationdebugger "github.com/rudderlabs/rudder-server/services/destination-debugger"
	"github.com/rudderlabs/rudder-server/services/filemanager"
	"github.com/rudderlabs/rudder-server/services/stats"
	"github.com/rudderlabs/rudder-server/utils"
	"github.com/rudderlabs/rudder-server/utils/logger"
	"github.com/rudderlabs/rudder-server/utils/misc"
	warehouseutils "github.com/rudderlabs/rudder-server/warehouse/utils"
	uuid "github.com/satori/go.uuid"
	"github.com/tidwall/gjson"
)

var (
	jobQueryBatchSize                  int
	noOfWorkers                        int
	maxFailedCountForJob               int
	mainLoopSleep, diagnosisTickerTime time.Duration
	uploadFreqInS                      int64
	configSubscriberLock               sync.RWMutex
	objectStorageDestinations          []string
	warehouseDestinations              []string
	inProgressMap                      map[string]bool
	inProgressMapLock                  sync.RWMutex
	lastExecMap                        map[string]int64
	lastExecMapLock                    sync.RWMutex
	uploadedRawDataJobsCache           map[string]map[string]bool
	warehouseURL                       string
	warehouseMode                      string
	warehouseServiceFailedTime         time.Time
	warehouseServiceFailedTimeLock     sync.RWMutex
	warehouseServiceMaxRetryTimeinHr   time.Duration
	encounteredMergeRuleMap            map[string]map[string]bool
	encounteredMergeRuleMapLock        sync.RWMutex
)

type HandleT struct {
	destType                string
	destinationsMap         map[string]*BatchDestinationT // destinationID -> destination
	netHandle               *http.Client
	processQ                chan BatchDestinationT
	jobsDB                  *jobsdb.HandleT
	isEnabled               bool
	batchRequestsMetricLock sync.RWMutex
	diagnosisTicker         *time.Ticker
	batchRequestsMetric     []batchRequestMetric
}

type BatchDestinationT struct {
	Destination backendconfig.DestinationT
	Sources     []backendconfig.SourceT
}

type ObjectStorageT struct {
	Config          map[string]interface{}
	Key             string
	Provider        string
	DestinationID   string
	DestinationType string
}

func (brt *HandleT) backendConfigSubscriber() {
	ch := make(chan utils.DataEvent)
	backendconfig.Subscribe(ch, backendconfig.TopicBackendConfig)
	for {
		config := <-ch
		configSubscriberLock.Lock()
		brt.destinationsMap = map[string]*BatchDestinationT{}
		allSources := config.Data.(backendconfig.SourcesT)
		for _, source := range allSources.Sources {
			if len(source.Destinations) > 0 {
				for _, destination := range source.Destinations {
					if destination.DestinationDefinition.Name == brt.destType {
<<<<<<< HEAD
						batchDestination := DestinationT{Source: source, Destination: destination}
						brt.batchDestinations = append(brt.batchDestinations, batchDestination)
						// initialize map to track encountered anonymousIds for a warehouse destination
						if warehouseutils.IDResolutionEnabled() && misc.ContainsString(warehouseutils.IdentityEnabledWarehouses, brt.destType) {
							identifier := connectionString(batchDestination)
							encounteredMergeRuleMapLock.Lock()
							if _, ok := encounteredMergeRuleMap[identifier]; !ok {
								encounteredMergeRuleMap[identifier] = make(map[string]bool)
							}
							encounteredMergeRuleMapLock.Unlock()
						}
=======
						if _, ok := brt.destinationsMap[destination.ID]; !ok {
							brt.destinationsMap[destination.ID] = &BatchDestinationT{Destination: destination, Sources: []backendconfig.SourceT{}}
						}
						brt.destinationsMap[destination.ID].Sources = append(brt.destinationsMap[destination.ID].Sources, source)
>>>>>>> 417716b4
						if val, ok := destination.Config["testConnection"].(bool); ok && val && misc.ContainsString(objectStorageDestinations, destination.DestinationDefinition.Name) {
							destination := destination
							rruntime.Go(func() {
								testResponse := destinationConnectionTester.TestBatchDestinationConnection(destination)
								destinationConnectionTester.UploadDestinationConnectionTesterResponse(testResponse, destination.ID)
							})
						}
					}
				}
			}
		}
		configSubscriberLock.Unlock()
	}
}

type batchRequestMetric struct {
	batchRequestSuccess int
	batchRequestFailed  int
}

type StorageUploadOutput struct {
	Config         map[string]interface{}
	Key            string
	LocalFilePaths []string
	JournalOpID    int64
	Error          error
	FirstEventAt   string
	LastEventAt    string
	TotalEvents    int
}

type ErrorResponseT struct {
	Error string
}

func updateDestStatusStats(id string, count int, isSuccess bool) {
	var destStatsD stats.RudderStats
	if isSuccess {
		destStatsD = stats.NewBatchDestStat("batch_router.dest_successful_events", stats.CountType, id)
	} else {
		destStatsD = stats.NewBatchDestStat("batch_router.dest_failed_attempts", stats.CountType, id)
	}
	destStatsD.Count(count)
}

func (brt *HandleT) copyJobsToStorage(provider string, batchJobs BatchJobsT, makeJournalEntry bool, isWarehouse bool) StorageUploadOutput {
	var localTmpDirName string
	if isWarehouse {
		localTmpDirName = "/rudder-warehouse-staging-uploads/"
	} else {
		localTmpDirName = "/rudder-raw-data-destination-logs/"
	}

	uuid := uuid.NewV4()
	logger.Debugf("BRT: Starting logging to %s", provider)

	tmpDirPath, err := misc.CreateTMPDIR()
	if err != nil {
		panic(err)
	}
	path := fmt.Sprintf("%v%v.json", tmpDirPath+localTmpDirName, fmt.Sprintf("%v.%v.%v", time.Now().Unix(), batchJobs.BatchDestination.Source.ID, uuid))

	gzipFilePath := fmt.Sprintf(`%v.gz`, path)
	err = os.MkdirAll(filepath.Dir(gzipFilePath), os.ModePerm)
	if err != nil {
		panic(err)
	}
	gzWriter, err := misc.CreateGZ(gzipFilePath)
	if err != nil {
		panic(err)
	}

	eventsFound := false
	identifier := connectionString(batchJobs.BatchDestination)
	for _, job := range batchJobs.Jobs {
		// do not add to staging file if the event is a rudder_identity_merge_rules record
		// and has been previously added to it
		if isWarehouse && warehouseutils.IDResolutionEnabled() && gjson.GetBytes(job.EventPayload, "metadata.isMergeRule").Bool() {
			mergeProp1 := gjson.GetBytes(job.EventPayload, "metadata.mergePropOne").String()
			mergeProp2 := gjson.GetBytes(job.EventPayload, "metadata.mergePropTwo").String()
			ruleIdentifier := fmt.Sprintf(`%s::%s`, mergeProp1, mergeProp2)
			encounteredMergeRuleMapLock.Lock()
			if _, ok := encounteredMergeRuleMap[identifier][ruleIdentifier]; ok {
				encounteredMergeRuleMapLock.Unlock()
				continue
			} else {
				encounteredMergeRuleMap[identifier][ruleIdentifier] = true
				encounteredMergeRuleMapLock.Unlock()
			}
		}

		eventID := gjson.GetBytes(job.EventPayload, "messageId").String()
		var ok bool
		interruptedEventsMap, isDestInterrupted := uploadedRawDataJobsCache[batchJobs.BatchDestination.Destination.ID]
		if isDestInterrupted {
			if _, ok = interruptedEventsMap[eventID]; !ok {
				eventsFound = true
				gzWriter.WriteGZ(fmt.Sprintf(`%s`, job.EventPayload) + "\n")
			}
		} else {
			eventsFound = true
			gzWriter.WriteGZ(fmt.Sprintf(`%s`, job.EventPayload) + "\n")
		}
	}
	gzWriter.CloseGZ()
	if !eventsFound {
		logger.Infof("BRT: No events in this batch for upload to %s. Events are either de-deuplicated or skipped", provider)
		return StorageUploadOutput{
			LocalFilePaths: []string{gzipFilePath},
		}
	}
	// assumes events from warehouse have receivedAt in metadata
	var firstEventAt, lastEventAt string
	if isWarehouse {
		firstEventAtStr := gjson.GetBytes(batchJobs.Jobs[0].EventPayload, "metadata.receivedAt").String()
		lastEventAtStr := gjson.GetBytes(batchJobs.Jobs[len(batchJobs.Jobs)-1].EventPayload, "metadata.receivedAt").String()

		// received_at set in rudder-server has timezone component
		// whereas first_event_at column in wh_staging_files is of type 'timestamp without time zone'
		// convert it to UTC before saving to wh_staging_files
		firstEventAtWithTimeZone, err := time.Parse(misc.RFC3339Milli, firstEventAtStr)
		if err != nil {
			logger.Errorf(`BRT: Unable to parse receivedAt in RFC3339Milli format from eventPayload: %v. Error: %v`, firstEventAtStr, err)
		}
		lastEventAtWithTimeZone, err := time.Parse(misc.RFC3339Milli, lastEventAtStr)
		if err != nil {
			logger.Errorf(`BRT: Unable to parse receivedAt in RFC3339Milli format from eventPayload: %v. Error: %v`, lastEventAtStr, err)
		}

		firstEventAt = firstEventAtWithTimeZone.UTC().Format(time.RFC3339)
		lastEventAt = lastEventAtWithTimeZone.UTC().Format(time.RFC3339)
	}

	logger.Debugf("BRT: Logged to local file: %v", gzipFilePath)
	uploader, err := filemanager.New(&filemanager.SettingsT{
		Provider: provider,
		Config:   misc.GetObjectStorageConfig(provider, batchJobs.BatchDestination.Destination.Config),
	})
	if err != nil {
		panic(err)
	}

	outputFile, err := os.Open(gzipFilePath)
	if err != nil {
		panic(err)
	}

	logger.Debugf("BRT: Starting upload to %s", provider)

	var keyPrefixes []string
	if isWarehouse {
		keyPrefixes = []string{config.GetEnv("WAREHOUSE_STAGING_BUCKET_FOLDER_NAME", "rudder-warehouse-staging-logs"), batchJobs.BatchDestination.Source.ID, time.Now().Format("01-02-2006")}
	} else {
		keyPrefixes = []string{config.GetEnv("DESTINATION_BUCKET_FOLDER_NAME", "rudder-logs"), batchJobs.BatchDestination.Source.ID, time.Now().Format("01-02-2006")}
	}

	_, fileName := filepath.Split(gzipFilePath)
	var (
		opID      int64
		opPayload json.RawMessage
	)
	if !isWarehouse {
		opPayload, _ = json.Marshal(&ObjectStorageT{
			Config:          batchJobs.BatchDestination.Destination.Config,
			Key:             strings.Join(append(keyPrefixes, fileName), "/"),
			Provider:        provider,
			DestinationID:   batchJobs.BatchDestination.Destination.ID,
			DestinationType: batchJobs.BatchDestination.Destination.DestinationDefinition.Name,
		})
		opID = brt.jobsDB.JournalMarkStart(jobsdb.RawDataDestUploadOperation, opPayload)
	}
	uploadOutput, err := uploader.Upload(outputFile, keyPrefixes...)

	if err != nil {
		logger.Errorf("BRT: Error uploading to %s: Error: %v", provider, err)
		return StorageUploadOutput{
			Error:       err,
			JournalOpID: opID,
		}
	}

	return StorageUploadOutput{
		Config:         batchJobs.BatchDestination.Destination.Config,
		Key:            uploadOutput.ObjectName,
		LocalFilePaths: []string{gzipFilePath},
		JournalOpID:    opID,
		FirstEventAt:   firstEventAt,
		LastEventAt:    lastEventAt,
		TotalEvents:    len(batchJobs.Jobs),
	}
}

func (brt *HandleT) postToWarehouse(batchJobs BatchJobsT, output StorageUploadOutput) (err error) {
	schemaMap := make(map[string]map[string]interface{})
	for _, job := range batchJobs.Jobs {
		var payload map[string]interface{}
		err := json.Unmarshal(job.EventPayload, &payload)
		if err != nil {
			panic(err)
		}
		var ok bool
		tableName, ok := payload["metadata"].(map[string]interface{})["table"].(string)
		if !ok {
			logger.Errorf(`BRT: tableName not found in event metadata: %v`, payload["metadata"])
			return nil
		}
		if _, ok = schemaMap[tableName]; !ok {
			schemaMap[tableName] = make(map[string]interface{})
		}
		columns := payload["metadata"].(map[string]interface{})["columns"].(map[string]interface{})
		for columnName, columnType := range columns {
			if _, ok := schemaMap[tableName][columnName]; !ok {
				schemaMap[tableName][columnName] = columnType
			} else {
				// this condition is required for altering string to text. if schemaMap[tableName][columnName] has string and in the next job if it has text type then we change schemaMap[tableName][columnName] to text
				if columnType == "text" && schemaMap[tableName][columnName] == "string" {
					schemaMap[tableName][columnName] = columnType
				}
			}
		}
	}
	payload := warehouseutils.StagingFileT{
		Schema: schemaMap,
		BatchDestination: warehouseutils.DestinationT{
			Source:      batchJobs.BatchDestination.Source,
			Destination: batchJobs.BatchDestination.Destination,
		},
		Location:     output.Key,
		FirstEventAt: output.FirstEventAt,
		LastEventAt:  output.LastEventAt,
		TotalEvents:  output.TotalEvents,
	}

	jsonPayload, err := json.Marshal(&payload)

	uri := fmt.Sprintf(`%s/v1/process`, warehouseURL)
	_, err = brt.netHandle.Post(uri, "application/json; charset=utf-8",
		bytes.NewBuffer(jsonPayload))
	if err != nil {
		logger.Errorf("BRT: Failed to route staging file URL to warehouse service@%v, error:%v", uri, err)
	} else {
		logger.Infof("BRT: Routed successfully staging file URL to warehouse service@%v", uri)
	}
	return
}

func (brt *HandleT) setJobStatus(batchJobs BatchJobsT, isWarehouse bool, err error, postToWarehouseErr bool) {
	var (
		batchJobState string
		errorResp     []byte
	)

	var batchReqMetric batchRequestMetric
	if err != nil {
		logger.Errorf("BRT: Error uploading to object storage: %v %v", err, batchJobs.BatchDestination.Source.ID)
		batchJobState = jobsdb.Failed.State
		errorResp, _ = json.Marshal(ErrorResponseT{Error: err.Error()})
		batchReqMetric.batchRequestFailed = 1
		// We keep track of number of failed attempts in case of failure and number of events uploaded in case of success in stats
		updateDestStatusStats(batchJobs.BatchDestination.Destination.ID, 1, false)
	} else {
		logger.Debugf("BRT: Uploaded to object storage : %v at %v", batchJobs.BatchDestination.Source.ID, time.Now().Format("01-02-2006"))
		batchJobState = jobsdb.Succeeded.State
		errorResp = []byte(`{"success":"OK"}`)
		batchReqMetric.batchRequestSuccess = 1
		updateDestStatusStats(batchJobs.BatchDestination.Destination.ID, len(batchJobs.Jobs), true)
	}
	brt.trackRequestMetrics(batchReqMetric)
	var statusList []*jobsdb.JobStatusT

	if isWarehouse && postToWarehouseErr {
		warehouseServiceFailedTimeLock.Lock()
		if warehouseServiceFailedTime.IsZero() {
			warehouseServiceFailedTime = time.Now()
		}
		warehouseServiceFailedTimeLock.Unlock()
	} else if isWarehouse {
		warehouseServiceFailedTimeLock.Lock()
		warehouseServiceFailedTime = time.Time{}
		warehouseServiceFailedTimeLock.Unlock()
	}

	for _, job := range batchJobs.Jobs {
		jobState := batchJobState

		if jobState == jobsdb.Failed.State && job.LastJobStatus.AttemptNum >= maxFailedCountForJob && !postToWarehouseErr {
			jobState = jobsdb.Aborted.State
		} else {
			// change job state to abort state after warehouse service is continuously failing more than warehouseServiceMaxRetryTimeinHr time
			if jobState == jobsdb.Failed.State && isWarehouse && postToWarehouseErr {
				warehouseServiceFailedTimeLock.RLock()
				if time.Now().Sub(warehouseServiceFailedTime) > warehouseServiceMaxRetryTimeinHr {
					jobState = jobsdb.Aborted.State
				}
				warehouseServiceFailedTimeLock.RUnlock()
			}
		}
		status := jobsdb.JobStatusT{
			JobID:         job.JobID,
			AttemptNum:    job.LastJobStatus.AttemptNum + 1,
			JobState:      jobState,
			ExecTime:      time.Now(),
			RetryTime:     time.Now(),
			ErrorCode:     "",
			ErrorResponse: errorResp,
		}
		statusList = append(statusList, &status)
	}

	//tracking batch router errors
	if diagnostics.EnableDestinationFailuresMetric {
		if batchJobState == jobsdb.Failed.State {
			diagnostics.Track(diagnostics.BatchRouterFailed, map[string]interface{}{
				diagnostics.BatchRouterDestination: brt.destType,
				diagnostics.ErrorResponse:          string(errorResp),
			})
		}
	}

	parameterFilters := []jobsdb.ParameterFilterT{
		{
			Name:     "destination_id",
			Value:    batchJobs.BatchDestination.Destination.ID,
			Optional: false,
		},
	}
	//Mark the status of the jobs
	brt.jobsDB.UpdateJobStatus(statusList, []string{brt.destType}, parameterFilters)
}

func (brt *HandleT) trackRequestMetrics(batchReqDiagnostics batchRequestMetric) {
	if diagnostics.EnableBatchRouterMetric {
		brt.batchRequestsMetricLock.Lock()
		if brt.batchRequestsMetric == nil {
			var batchRequestsMetric []batchRequestMetric
			brt.batchRequestsMetric = append(batchRequestsMetric, batchReqDiagnostics)
		} else {
			brt.batchRequestsMetric = append(brt.batchRequestsMetric, batchReqDiagnostics)
		}
		brt.batchRequestsMetricLock.Unlock()
	}
}

func (brt *HandleT) recordDeliveryStatus(batchDestination DestinationT, err error, isWarehouse bool) {
	if !destinationdebugger.HasUploadEnabled(batchDestination.Destination.ID) {
		return
	}
	var (
		jobState  string
		errorResp []byte
	)

	if err != nil {
		jobState = jobsdb.Failed.State
		if isWarehouse {
			jobState = warehouse.GeneratingStagingFileFailedState
		}
		errorResp, _ = json.Marshal(ErrorResponseT{Error: err.Error()})
	} else {
		jobState = jobsdb.Succeeded.State
		if isWarehouse {
			jobState = warehouse.GeneratedStagingFileState
		}
		errorResp = []byte(`{"success":"OK"}`)
	}

	//Payload and AttemptNum don't make sense in recording batch router delivery status,
	//So they are set to default values.
	deliveryStatus := destinationdebugger.DeliveryStatusT{
		DestinationID: batchDestination.Destination.ID,
		SourceID:      batchDestination.Source.ID,
		Payload:       []byte(`{}`),
		AttemptNum:    1,
		JobState:      jobState,
		ErrorCode:     "",
		ErrorResponse: errorResp,
	}
	destinationdebugger.RecordEventDeliveryStatus(batchDestination.Destination.ID, &deliveryStatus)
}

func (brt *HandleT) initWorkers() {
	for i := 0; i < noOfWorkers; i++ {
		rruntime.Go(func() {
			func() {
				for {
					select {
					case batchDest := <-brt.processQ:
						toQuery := jobQueryBatchSize
						parameterFilters := []jobsdb.ParameterFilterT{
							{
								Name:     "destination_id",
								Value:    batchDest.Destination.ID,
								Optional: false,
							},
						}
						brtQueryStat := stats.NewStat("batch_router.jobsdb_query_time", stats.TimerType)
						brtQueryStat.Start()
						logger.Debugf("BRT: %s: DB about to read for parameter Filters: %v ", brt.destType, parameterFilters)

						retryList := brt.jobsDB.GetToRetry([]string{brt.destType}, toQuery, parameterFilters)
						toQuery -= len(retryList)
						waitList := brt.jobsDB.GetWaiting([]string{brt.destType}, toQuery, parameterFilters) //Jobs send to waiting state
						toQuery -= len(waitList)
						unprocessedList := brt.jobsDB.GetUnprocessed([]string{brt.destType}, toQuery, parameterFilters)
						brtQueryStat.End()

						combinedList := append(waitList, append(unprocessedList, retryList...)...)
						if len(combinedList) == 0 {
							logger.Debugf("BRT: DB Read Complete. No BRT Jobs to process for parameter Filters: %v", parameterFilters)
							setDestInProgress(batchDest.Destination.ID, false)
							continue
						}
						logger.Debugf("BRT: %s: DB Read Complete for parameter Filters: %v retryList: %v, waitList: %v unprocessedList: %v, total: %v", brt.destType, parameterFilters, len(retryList), len(waitList), len(unprocessedList), len(combinedList))

						var statusList []*jobsdb.JobStatusT

						jobsBySource := make(map[string][]*jobsdb.JobT)
						for _, job := range combinedList {
							sourceID := gjson.GetBytes(job.Parameters, "source_id").String()
							if _, ok := jobsBySource[sourceID]; !ok {
								jobsBySource[sourceID] = []*jobsdb.JobT{}
							}
							jobsBySource[sourceID] = append(jobsBySource[sourceID], job)

							status := jobsdb.JobStatusT{
								JobID:         job.JobID,
								AttemptNum:    job.LastJobStatus.AttemptNum + 1,
								JobState:      jobsdb.Executing.State,
								ExecTime:      time.Now(),
								RetryTime:     time.Now(),
								ErrorCode:     "",
								ErrorResponse: []byte(`{}`), // check
							}
							statusList = append(statusList, &status)
						}

						//Mark the jobs as executing
						brt.jobsDB.UpdateJobStatus(statusList, []string{brt.destType}, parameterFilters)
						logger.Debugf("BRT: %s: DB Status update complete for parameter Filters: %v", brt.destType, parameterFilters)

						var wg sync.WaitGroup
						wg.Add(len(jobsBySource))

						for sourceID, jobs := range jobsBySource {
							source, ok := funk.Find(batchDest.Sources, func(s backendconfig.SourceT) bool {
								return s.ID == sourceID
							}).(backendconfig.SourceT)
							batchJobs := BatchJobsT{
								Jobs: jobs,
								BatchDestination: &DestinationT{
									Destination: batchDest.Destination,
									Source:      source,
								},
							}
							if !ok {
								// TODO: Should not happen. Handle this
								err := fmt.Errorf("BRT: Batch destiantion source not found in config for sourceID: %s", sourceID)
								brt.setJobStatus(batchJobs, false, err, false)
								wg.Done()
							}
							rruntime.Go(func() {
								switch {
								case misc.ContainsString(objectStorageDestinations, brt.destType):
									destUploadStat := stats.NewStat(fmt.Sprintf(`batch_router.%s_dest_upload_time`, brt.destType), stats.TimerType)
									destUploadStat.Start()
									output := brt.copyJobsToStorage(brt.destType, batchJobs, true, false)
									brt.recordDeliveryStatus(*batchJobs.BatchDestination, output.Error, false)
									brt.setJobStatus(batchJobs, false, output.Error, false)
									misc.RemoveFilePaths(output.LocalFilePaths...)
									if output.JournalOpID > 0 {
										brt.jobsDB.JournalDeleteEntry(output.JournalOpID)
									}
									destUploadStat.End()
								case misc.ContainsString(warehouseDestinations, brt.destType):
									objectStorageType := warehouseutils.ObjectStorageType(brt.destType, batchJobs.BatchDestination.Destination.Config)
									destUploadStat := stats.NewStat(fmt.Sprintf(`batch_router.%s_%s_dest_upload_time`, brt.destType, objectStorageType), stats.TimerType)
									destUploadStat.Start()
									output := brt.copyJobsToStorage(objectStorageType, batchJobs, true, true)
									postToWarehouseErr := false
									if output.Error == nil && output.Key != "" {
										output.Error = brt.postToWarehouse(batchJobs, output)
										if output.Error != nil {
											postToWarehouseErr = true
										}
										warehouseutils.DestStat(stats.CountType, "generate_staging_files", batchJobs.BatchDestination.Destination.ID).Count(1)
										warehouseutils.DestStat(stats.CountType, "staging_file_batch_size", batchJobs.BatchDestination.Destination.ID).Count(len(batchJobs.Jobs))
									}
									brt.recordDeliveryStatus(*batchJobs.BatchDestination, output.Error, true)
									brt.setJobStatus(batchJobs, true, output.Error, postToWarehouseErr)
									misc.RemoveFilePaths(output.LocalFilePaths...)
									destUploadStat.End()
								}
								wg.Done()
							})
						}

						wg.Wait()
						setDestInProgress(batchDest.Destination.ID, false)
					}
				}
			}()
		})
	}
}

type DestinationT struct {
	Source      backendconfig.SourceT
	Destination backendconfig.DestinationT
}

type BatchJobsT struct {
	Jobs             []*jobsdb.JobT
	BatchDestination *DestinationT
}

func connectionString(batchDestination DestinationT) string {
	return fmt.Sprintf(`source:%s::destination:%s`, batchDestination.Source.ID, batchDestination.Destination.ID)
}

func isDestInProgress(destID string) bool {
	inProgressMapLock.RLock()
	if inProgressMap[destID] {
		inProgressMapLock.RUnlock()
		return true
	}
	inProgressMapLock.RUnlock()
	return false
}

func setDestInProgress(destID string, starting bool) {
	inProgressMapLock.Lock()
	if starting {
		inProgressMap[destID] = true
	} else {
		delete(inProgressMap, destID)
	}
	inProgressMapLock.Unlock()
}

func uploadFrequencyExceeded(destID string) bool {
	lastExecMapLock.Lock()
	defer lastExecMapLock.Unlock()
	if lastExecTime, ok := lastExecMap[destID]; ok && time.Now().Unix()-lastExecTime < uploadFreqInS {
		return true
	}
	lastExecMap[destID] = time.Now().Unix()
	return false
}

func (brt *HandleT) mainLoop() {
	for {
		time.Sleep(mainLoopSleep)
		configSubscriberLock.RLock()
		destinationsMap := brt.destinationsMap
		configSubscriberLock.RUnlock()
		for destID, batchDest := range destinationsMap {
			if isDestInProgress(destID) {
				logger.Debugf("BRT: Skipping batch router upload loop since destination %s:%s is in progress", batchDest.Destination.DestinationDefinition.Name, destID)
				continue
			}
			if uploadFrequencyExceeded(destID) {
				logger.Debugf("BRT: Skipping batch router upload loop since %s:%s upload freq not exceeded", batchDest.Destination.DestinationDefinition.Name, destID)
				continue
			}
			setDestInProgress(destID, true)

			brt.processQ <- *batchDest
		}
	}
}

//Enable enables a router :)
func (brt *HandleT) Enable() {
	brt.isEnabled = true
}

//Disable disables a router:)
func (brt *HandleT) Disable() {
	brt.isEnabled = false
}

func (brt *HandleT) dedupRawDataDestJobsOnCrash() {
	logger.Debug("BRT: Checking for incomplete journal entries to recover from...")
	entries := brt.jobsDB.GetJournalEntries(jobsdb.RawDataDestUploadOperation)
	for _, entry := range entries {
		var object ObjectStorageT
		err := json.Unmarshal(entry.OpPayload, &object)
		if err != nil {
			panic(err)
		}
		if len(object.Config) == 0 {
			//Backward compatibility. If old entries dont have config, just delete journal entry
			brt.jobsDB.JournalDeleteEntry(entry.OpID)
			continue
		}
		downloader, err := filemanager.New(&filemanager.SettingsT{
			Provider: object.Provider,
			Config:   object.Config,
		})
		if err != nil {
			panic(err)
		}

		localTmpDirName := "/rudder-raw-data-dest-upload-crash-recovery/"
		tmpDirPath, err := misc.CreateTMPDIR()
		if err != nil {
			panic(err)
		}
		jsonPath := fmt.Sprintf("%v%v.json", tmpDirPath+localTmpDirName, fmt.Sprintf("%v.%v", time.Now().Unix(), uuid.NewV4().String()))

		err = os.MkdirAll(filepath.Dir(jsonPath), os.ModePerm)
		jsonFile, err := os.Create(jsonPath)
		if err != nil {
			panic(err)
		}

		logger.Debugf("BRT: Downloading data for incomplete journal entry to recover from %s at key: %s\n", object.Provider, object.Key)

		var objKey string
		if prefix, ok := object.Config["prefix"]; ok && prefix != "" {
			objKey += fmt.Sprintf("/%s", strings.TrimSpace(prefix.(string)))
		}
		objKey += object.Key

		err = downloader.Download(jsonFile, objKey)
		if err != nil {
			logger.Errorf("BRT: Failed to download data for incomplete journal entry to recover from %s at key: %s with error: %v\n", object.Provider, object.Key, err)
			continue
		}

		jsonFile.Close()
		defer os.Remove(jsonPath)
		rawf, err := os.Open(jsonPath)
		if err != nil {
			panic(err)
		}
		reader, err := gzip.NewReader(rawf)
		if err != nil {
			panic(err)
		}

		sc := bufio.NewScanner(reader)

		logger.Debug("BRT: Setting go map cache for incomplete journal entry to recover from...")
		for sc.Scan() {
			lineBytes := sc.Bytes()
			eventID := gjson.GetBytes(lineBytes, "messageId").String()
			if _, ok := uploadedRawDataJobsCache[object.DestinationID]; !ok {
				uploadedRawDataJobsCache[object.DestinationID] = make(map[string]bool)
			}
			uploadedRawDataJobsCache[object.DestinationID][eventID] = true
		}
		reader.Close()
		brt.jobsDB.JournalDeleteEntry(entry.OpID)
	}
}

func (brt *HandleT) crashRecover() {

	for {
		execList := brt.jobsDB.GetExecuting([]string{brt.destType}, jobQueryBatchSize, nil)

		if len(execList) == 0 {
			break
		}
		logger.Debug("BRT: Batch Router crash recovering", len(execList))

		var statusList []*jobsdb.JobStatusT

		for _, job := range execList {
			status := jobsdb.JobStatusT{
				JobID:         job.JobID,
				AttemptNum:    job.LastJobStatus.AttemptNum,
				ExecTime:      time.Now(),
				RetryTime:     time.Now(),
				JobState:      jobsdb.Failed.State,
				ErrorCode:     "",
				ErrorResponse: []byte(`{"Error": "Rudder server crashed while copying jobs to storage"}`), // check
			}
			statusList = append(statusList, &status)
		}
		brt.jobsDB.UpdateJobStatus(statusList, []string{}, nil)
	}
	if misc.Contains(objectStorageDestinations, brt.destType) {
		brt.dedupRawDataDestJobsOnCrash()
	}
}

func getWarehouseURL() (url string) {
	if warehouseMode == config.EmbeddedMode {
		url = fmt.Sprintf(`http://localhost:%d`, config.GetInt("Warehouse.webPort", 8082))
	} else {
		url = config.GetEnv("WAREHOUSE_URL", "http://localhost:8082")
	}
	return
}

func (brt *HandleT) collectMetrics() {
	if diagnostics.EnableBatchRouterMetric {
		for {
			select {
			case _ = <-brt.diagnosisTicker.C:
				brt.batchRequestsMetricLock.RLock()
				var diagnosisProperties map[string]interface{}
				success := 0
				failed := 0
				for _, batchReqMetric := range brt.batchRequestsMetric {
					success = success + batchReqMetric.batchRequestSuccess
					failed = failed + batchReqMetric.batchRequestFailed
				}
				if len(brt.batchRequestsMetric) > 0 {
					diagnosisProperties = map[string]interface{}{
						brt.destType: map[string]interface{}{
							diagnostics.BatchRouterSuccess: success,
							diagnostics.BatchRouterFailed:  failed,
						},
					}

					diagnostics.Track(diagnostics.BatchRouterEvents, diagnosisProperties)
				}

				brt.batchRequestsMetric = nil
				brt.batchRequestsMetricLock.RUnlock()
			}
		}
	}
}

func loadConfig() {
	jobQueryBatchSize = config.GetInt("BatchRouter.jobQueryBatchSize", 100000)
	noOfWorkers = config.GetInt("BatchRouter.noOfWorkers", 8)
	maxFailedCountForJob = config.GetInt("BatchRouter.maxFailedCountForJob", 128)
	mainLoopSleep = config.GetDuration("BatchRouter.mainLoopSleepInS", 2) * time.Second
	uploadFreqInS = config.GetInt64("BatchRouter.uploadFreqInS", 30)
	objectStorageDestinations = []string{"S3", "GCS", "AZURE_BLOB", "MINIO", "DIGITAL_OCEAN_SPACES"}
	warehouseDestinations = []string{"RS", "BQ", "SNOWFLAKE", "POSTGRES", "CLICKHOUSE"}
	inProgressMap = map[string]bool{}
	lastExecMap = map[string]int64{}
	warehouseMode = config.GetString("Warehouse.mode", "embedded")
	warehouseURL = getWarehouseURL()
	// Time period for diagnosis ticker
	diagnosisTickerTime = config.GetDuration("Diagnostics.batchRouterTimePeriodInS", 600) * time.Second
	warehouseServiceMaxRetryTimeinHr = config.GetDuration("batchRouter.warehouseServiceMaxRetryTimeinHr", 3) * time.Hour
	encounteredMergeRuleMap = map[string]map[string]bool{}
}

func init() {
	loadConfig()
	uploadedRawDataJobsCache = make(map[string]map[string]bool)
}

//Setup initializes this module
func (brt *HandleT) Setup(jobsDB *jobsdb.HandleT, destType string) {
	logger.Infof("BRT: Batch Router started: %s", destType)
	brt.diagnosisTicker = time.NewTicker(diagnosisTickerTime)
	brt.destType = destType
	brt.jobsDB = jobsDB
	brt.isEnabled = true

	tr := &http.Transport{}
	client := &http.Client{Transport: tr}
	brt.netHandle = client

	brt.processQ = make(chan BatchDestinationT)
	brt.crashRecover()

	rruntime.Go(func() {
		brt.collectMetrics()
	})
	rruntime.Go(func() {
		brt.initWorkers()
	})
	rruntime.Go(func() {
		brt.backendConfigSubscriber()
	})
	rruntime.Go(func() {
		brt.mainLoop()
	})
	adminInstance.registerBatchRouter(destType, brt)
}<|MERGE_RESOLUTION|>--- conflicted
+++ resolved
@@ -14,11 +14,8 @@
 	"time"
 
 	destinationConnectionTester "github.com/rudderlabs/rudder-server/services/destination-connection-tester"
-<<<<<<< HEAD
 	"github.com/rudderlabs/rudder-server/warehouse"
-=======
 	"github.com/thoas/go-funk"
->>>>>>> 417716b4
 
 	"github.com/rudderlabs/rudder-server/services/diagnostics"
 
@@ -97,24 +94,21 @@
 			if len(source.Destinations) > 0 {
 				for _, destination := range source.Destinations {
 					if destination.DestinationDefinition.Name == brt.destType {
-<<<<<<< HEAD
-						batchDestination := DestinationT{Source: source, Destination: destination}
-						brt.batchDestinations = append(brt.batchDestinations, batchDestination)
+						if _, ok := brt.destinationsMap[destination.ID]; !ok {
+							brt.destinationsMap[destination.ID] = &BatchDestinationT{Destination: destination, Sources: []backendconfig.SourceT{}}
+						}
+						brt.destinationsMap[destination.ID].Sources = append(brt.destinationsMap[destination.ID].Sources, source)
+
 						// initialize map to track encountered anonymousIds for a warehouse destination
 						if warehouseutils.IDResolutionEnabled() && misc.ContainsString(warehouseutils.IdentityEnabledWarehouses, brt.destType) {
-							identifier := connectionString(batchDestination)
+							identifier := connectionString(DestinationT{Destination: destination, Source: source})
 							encounteredMergeRuleMapLock.Lock()
 							if _, ok := encounteredMergeRuleMap[identifier]; !ok {
 								encounteredMergeRuleMap[identifier] = make(map[string]bool)
 							}
 							encounteredMergeRuleMapLock.Unlock()
 						}
-=======
-						if _, ok := brt.destinationsMap[destination.ID]; !ok {
-							brt.destinationsMap[destination.ID] = &BatchDestinationT{Destination: destination, Sources: []backendconfig.SourceT{}}
-						}
-						brt.destinationsMap[destination.ID].Sources = append(brt.destinationsMap[destination.ID].Sources, source)
->>>>>>> 417716b4
+
 						if val, ok := destination.Config["testConnection"].(bool); ok && val && misc.ContainsString(objectStorageDestinations, destination.DestinationDefinition.Name) {
 							destination := destination
 							rruntime.Go(func() {
@@ -188,7 +182,7 @@
 	}
 
 	eventsFound := false
-	identifier := connectionString(batchJobs.BatchDestination)
+	identifier := connectionString(*batchJobs.BatchDestination)
 	for _, job := range batchJobs.Jobs {
 		// do not add to staging file if the event is a rudder_identity_merge_rules record
 		// and has been previously added to it
