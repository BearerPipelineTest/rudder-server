--- conflicted
+++ resolved
@@ -119,11 +119,7 @@
 
 	// assuming it has field named id upon which dedup is done in view
 	viewQuery := `SELECT * EXCEPT (__row_number) FROM (
-<<<<<<< HEAD
-			SELECT *, ROW_NUMBER() OVER (PARTITION BY ` + partitionKey + ` ORDER BY uuid_ts DESC) AS __row_number FROM ` + "`" + bq.ProjectID + "." + bq.Namespace + "." + name + "`" + ` WHERE _PARTITIONTIME BETWEEN TIMESTAMP_TRUNC(TIMESTAMP_MICROS(UNIX_MICROS(CURRENT_TIMESTAMP()) - 60 * 60 * 60 * 24 * 1000000), DAY, 'UTC')
-=======
 			SELECT *, ROW_NUMBER() OVER (PARTITION BY ` + partitionKey + viewOrderByStmt + `) AS __row_number FROM ` + "`" + bq.ProjectID + "." + bq.Namespace + "." + name + "`" + ` WHERE _PARTITIONTIME BETWEEN TIMESTAMP_TRUNC(TIMESTAMP_MICROS(UNIX_MICROS(CURRENT_TIMESTAMP()) - 60 * 60 * 60 * 24 * 1000000), DAY, 'UTC')
->>>>>>> 2c6a8c45
 					AND TIMESTAMP_TRUNC(CURRENT_TIMESTAMP(), DAY, 'UTC')
 			)
 		WHERE __row_number = 1`
@@ -307,17 +303,12 @@
 	logger.Infof("BQ: Loading data into table: %s in bigquery dataset: %s in project: %s from %v", tableName, bq.Namespace, bq.ProjectID, locations)
 	gcsRef := bigquery.NewGCSReference(locations...)
 	gcsRef.SourceFormat = bigquery.JSON
-<<<<<<< HEAD
-	gcsRef.MaxBadRecords = 100
-	gcsRef.IgnoreUnknownValues = true
+	gcsRef.MaxBadRecords = 0
+	gcsRef.IgnoreUnknownValues = false
 
 	partitionDate = time.Now().Format("2006-01-02")
 	outputTable := partitionedTable(tableName, partitionDate)
 
-=======
-	gcsRef.MaxBadRecords = 0
-	gcsRef.IgnoreUnknownValues = false
->>>>>>> 2c6a8c45
 	// create partitioned table in format tableName$20191221
 	loader := bq.Db.Dataset(bq.Namespace).Table(outputTable).LoaderFrom(gcsRef)
 
@@ -336,7 +327,7 @@
 
 	if status.Err() != nil {
 		warehouseutils.SetTableUploadError(warehouseutils.ExportingDataFailedState, bq.Upload.ID, tableName, status.Err(), bq.DbHandle)
-		return status.Err()
+		return "", status.Err()
 	}
 	warehouseutils.SetTableUploadStatus(warehouseutils.ExportedDataState, bq.Upload.ID, tableName, bq.DbHandle)
 	return
