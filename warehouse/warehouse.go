package warehouse

import (
	"database/sql"
	"encoding/json"
	"errors"
	"fmt"
	"io/ioutil"
	"log"
	"net/http"
	"runtime"
	"sort"
	"strconv"
	"strings"
	"sync"
	"time"

	"github.com/bugsnag/bugsnag-go"
	"github.com/lib/pq"
	"github.com/rudderlabs/rudder-server/app"
	"github.com/rudderlabs/rudder-server/config"
	backendconfig "github.com/rudderlabs/rudder-server/config/backend-config"
	"github.com/rudderlabs/rudder-server/jobsdb"
	"github.com/rudderlabs/rudder-server/rruntime"
	"github.com/rudderlabs/rudder-server/services/db"
	destinationdebugger "github.com/rudderlabs/rudder-server/services/debugger/destination"
	destinationConnectionTester "github.com/rudderlabs/rudder-server/services/destination-connection-tester"
	"github.com/rudderlabs/rudder-server/services/pgnotifier"
	migrator "github.com/rudderlabs/rudder-server/services/sql-migrator"
	"github.com/rudderlabs/rudder-server/services/validators"
	"github.com/rudderlabs/rudder-server/utils"
	"github.com/rudderlabs/rudder-server/utils/logger"
	"github.com/rudderlabs/rudder-server/utils/misc"
	"github.com/rudderlabs/rudder-server/utils/timeutil"
	"github.com/rudderlabs/rudder-server/utils/types"
	"github.com/rudderlabs/rudder-server/warehouse/manager"
	warehouseutils "github.com/rudderlabs/rudder-server/warehouse/utils"
	"github.com/thoas/go-funk"
	"github.com/tidwall/gjson"
)

var (
	application                         app.Interface
	webPort                             int
	dbHandle                            *sql.DB
	notifier                            pgnotifier.PgNotifierT
	WarehouseDestinations               []string
	noOfWorkers                         int
	noOfSlaveWorkerRoutines             int
	slaveWorkerRoutineBusy              []bool //Busy-true
	uploadFreqInS                       int64
	stagingFilesSchemaPaginationSize    int
	mainLoopSleep                       time.Duration
	stagingFilesBatchSize               int
	crashRecoverWarehouses              []string
	inProgressMap                       map[string]bool
	inRecoveryMap                       map[string]bool
	inProgressMapLock                   sync.RWMutex
	lastProcessedMarkerMap              map[string]int64
	lastProcessedMarkerMapLock          sync.RWMutex
	warehouseMode                       string
	warehouseSyncPreFetchCount          int
	warehouseSyncFreqIgnore             bool
	activeWorkerCount                   int
	activeWorkerCountLock               sync.RWMutex
	minRetryAttempts                    int
	retryTimeWindow                     time.Duration
	maxStagingFileReadBufferCapacityInK int
	connectionsMap                      map[string]map[string]warehouseutils.WarehouseT // destID -> sourceID -> warehouse map
	connectionsMapLock                  sync.RWMutex
	triggerUploadsMap                   map[string]bool // `whType:sourceID:destinationID` -> boolean value representing if an upload was triggered or not
	triggerUploadsMapLock               sync.RWMutex
	sourceIDsByWorkspace                map[string][]string // workspaceID -> []sourceIDs
	sourceIDsByWorkspaceLock            sync.RWMutex
	longRunningUploadStatThresholdInMin time.Duration
	pkgLogger                           logger.LoggerI
	numLoadFileUploadWorkers            int
	slaveUploadTimeout                  time.Duration
	runningMode                         string
	uploadStatusTrackFrequency          time.Duration
	uploadAllocatorSleep                time.Duration
	waitForConfig                       time.Duration
	waitForWorkerSleep                  time.Duration
	uploadBufferTimeInMin               int
	ShouldForceSetLowerVersion          bool
)

var (
	host, user, password, dbname, sslmode string
	port                                  int
)

// warehouses worker modes
const (
	MasterMode        = "master"
	SlaveMode         = "slave"
	MasterSlaveMode   = "master_and_slave"
	EmbeddedMode      = "embedded"
	PooledWHSlaveMode = "embedded_master"
)

const (
	DegradedMode                  = "degraded"
	StagingFilesPGNotifierChannel = "process_staging_file"
	triggerUploadQPName           = "triggerUpload"
)

type HandleT struct {
	destType             string
	warehouses           []warehouseutils.WarehouseT
	dbHandle             *sql.DB
	notifier             pgnotifier.PgNotifierT
	uploadToWarehouseQ   chan []ProcessStagingFilesJobT
	createLoadFilesQ     chan LoadFileJobT
	isEnabled            bool
	configSubscriberLock sync.RWMutex
	workerChannelMap     map[string]chan *UploadJobT
	workerChannelMapLock sync.RWMutex
	initialConfigFetched bool
}

type ErrorResponseT struct {
	Error string
}

func init() {
	loadConfig()
	pkgLogger = logger.NewLogger().Child("warehouse")
}

func loadConfig() {
	//Port where WH is running
	config.RegisterIntConfigVariable(8082, &webPort, false, 1, "Warehouse.webPort")
	WarehouseDestinations = []string{"RS", "BQ", "SNOWFLAKE", "POSTGRES", "CLICKHOUSE", "MSSQL", "AZURE_SYNAPSE", "S3_DATALAKE"}
	config.RegisterIntConfigVariable(8, &noOfWorkers, true, 1, "Warehouse.noOfWorkers")
	config.RegisterIntConfigVariable(4, &noOfSlaveWorkerRoutines, true, 1, "Warehouse.noOfSlaveWorkerRoutines")
	config.RegisterIntConfigVariable(960, &stagingFilesBatchSize, true, 1, "Warehouse.stagingFilesBatchSize")
	config.RegisterInt64ConfigVariable(1800, &uploadFreqInS, true, 1, "Warehouse.uploadFreqInS")
	config.RegisterDurationConfigVariable(time.Duration(5), &mainLoopSleep, true, time.Second, []string{"Warehouse.mainLoopSleep", "Warehouse.mainLoopSleepInS"}...)
	crashRecoverWarehouses = []string{"RS", "POSTGRES", "MSSQL", "AZURE_SYNAPSE"}
	inProgressMap = map[string]bool{}
	inRecoveryMap = map[string]bool{}
	lastProcessedMarkerMap = map[string]int64{}
	config.RegisterStringConfigVariable("embedded", &warehouseMode, false, "Warehouse.mode")
	host = config.GetEnv("WAREHOUSE_JOBS_DB_HOST", "localhost")
	user = config.GetEnv("WAREHOUSE_JOBS_DB_USER", "ubuntu")
	dbname = config.GetEnv("WAREHOUSE_JOBS_DB_DB_NAME", "ubuntu")
	port, _ = strconv.Atoi(config.GetEnv("WAREHOUSE_JOBS_DB_PORT", "5432"))
	password = config.GetEnv("WAREHOUSE_JOBS_DB_PASSWORD", "ubuntu") // Reading secrets from
	sslmode = config.GetEnv("WAREHOUSE_JOBS_DB_SSL_MODE", "disable")
	config.RegisterIntConfigVariable(10, &warehouseSyncPreFetchCount, true, 1, "Warehouse.warehouseSyncPreFetchCount")
	config.RegisterIntConfigVariable(100, &stagingFilesSchemaPaginationSize, true, 1, "Warehouse.stagingFilesSchemaPaginationSize")
	config.RegisterBoolConfigVariable(false, &warehouseSyncFreqIgnore, true, "Warehouse.warehouseSyncFreqIgnore")
	config.RegisterIntConfigVariable(3, &minRetryAttempts, true, 1, "Warehouse.minRetryAttempts")
	config.RegisterDurationConfigVariable(time.Duration(180), &retryTimeWindow, true, time.Minute, []string{"Warehouse.retryTimeWindow", "Warehouse.retryTimeWindowInMins"}...)
	connectionsMap = map[string]map[string]warehouseutils.WarehouseT{}
	triggerUploadsMap = map[string]bool{}
	sourceIDsByWorkspace = map[string][]string{}
	config.RegisterIntConfigVariable(10240, &maxStagingFileReadBufferCapacityInK, true, 1, "Warehouse.maxStagingFileReadBufferCapacityInK")
	config.RegisterDurationConfigVariable(time.Duration(120), &longRunningUploadStatThresholdInMin, true, time.Minute, []string{"Warehouse.longRunningUploadStatThreshold", "Warehouse.longRunningUploadStatThresholdInMin"}...)
	config.RegisterDurationConfigVariable(time.Duration(10), &slaveUploadTimeout, true, time.Minute, []string{"Warehouse.slaveUploadTimeout", "Warehouse.slaveUploadTimeoutInMin"}...)
	config.RegisterIntConfigVariable(8, &numLoadFileUploadWorkers, true, 1, "Warehouse.numLoadFileUploadWorkers")
	runningMode = config.GetEnv("RSERVER_WAREHOUSE_RUNNING_MODE", "")
	config.RegisterDurationConfigVariable(time.Duration(30), &uploadStatusTrackFrequency, false, time.Minute, []string{"Warehouse.uploadStatusTrackFrequency", "Warehouse.uploadStatusTrackFrequencyInMin"}...)
	config.RegisterIntConfigVariable(180, &uploadBufferTimeInMin, false, 1, "Warehouse.uploadBufferTimeInMin")
	config.RegisterDurationConfigVariable(time.Duration(5), &uploadAllocatorSleep, false, time.Second, []string{"Warehouse.uploadAllocatorSleep", "Warehouse.uploadAllocatorSleepInS"}...)
	config.RegisterDurationConfigVariable(time.Duration(5), &waitForConfig, false, time.Second, []string{"Warehouse.waitForConfig", "Warehouse.waitForConfigInS"}...)
	config.RegisterDurationConfigVariable(time.Duration(5), &waitForWorkerSleep, false, time.Second, []string{"Warehouse.waitForWorkerSleep", "Warehouse.waitForWorkerSleepInS"}...)
	config.RegisterBoolConfigVariable(false, &ShouldForceSetLowerVersion, false, "SQLMigrator.forceSetLowerVersion")
}

// get name of the worker (`destID_namespace`) to be stored in map wh.workerChannelMap
func workerIdentifier(warehouse warehouseutils.WarehouseT) string {
	return fmt.Sprintf(`%s_%s`, warehouse.Destination.ID, warehouse.Namespace)
}

func getActiveWorkerCount() int {
	activeWorkerCountLock.Lock()
	defer activeWorkerCountLock.Unlock()
	return activeWorkerCount
}

func (wh *HandleT) decrementActiveWorkers() {
	// decrement number of workers actively engaged
	activeWorkerCountLock.Lock()
	activeWorkerCount--
	activeWorkerCountLock.Unlock()
}

func (wh *HandleT) incrementActiveWorkers() {
	// increment number of workers actively engaged
	activeWorkerCountLock.Lock()
	activeWorkerCount++
	activeWorkerCountLock.Unlock()
}

func (wh *HandleT) initWorker() chan *UploadJobT {
	workerChan := make(chan *UploadJobT, 1000)
	rruntime.Go(func() {
		for {
			uploadJob := <-workerChan
			setDestInProgress(uploadJob.warehouse, true)
			wh.incrementActiveWorkers()
			err := wh.handleUploadJob(uploadJob)
			if err != nil {
				pkgLogger.Errorf("[WH] Failed in handle Upload jobs for worker: %+w", err)
			}
			setDestInProgress(uploadJob.warehouse, false)
			wh.decrementActiveWorkers()
		}
	})
	return workerChan
}

func (wh *HandleT) handleUploadJob(uploadJob *UploadJobT) (err error) {
	// Process the upload job
	err = uploadJob.run()
	wh.recordDeliveryStatus(uploadJob.warehouse.Destination.ID, uploadJob.upload.ID)
	return
}

func (wh *HandleT) backendConfigSubscriber() {
	ch := make(chan utils.DataEvent)
	backendconfig.Subscribe(ch, backendconfig.TopicBackendConfig)
	for {
		config := <-ch
		wh.configSubscriberLock.Lock()
		wh.warehouses = []warehouseutils.WarehouseT{}
		allSources := config.Data.(backendconfig.ConfigT)
		sourceIDsByWorkspaceLock.Lock()
		sourceIDsByWorkspace = map[string][]string{}
		pkgLogger.Infof(`Received updated workspace config`)
		for _, source := range allSources.Sources {
			if _, ok := sourceIDsByWorkspace[source.WorkspaceID]; !ok {
				sourceIDsByWorkspace[source.WorkspaceID] = []string{}
			}
			sourceIDsByWorkspace[source.WorkspaceID] = append(sourceIDsByWorkspace[source.WorkspaceID], source.ID)

			if len(source.Destinations) == 0 {
				continue
			}
			for _, destination := range source.Destinations {
				if destination.DestinationDefinition.Name != wh.destType {
					continue
				}
				namespace := wh.getNamespace(destination.Config, source, destination, wh.destType)
				warehouse := warehouseutils.WarehouseT{
					Source:      source,
					Destination: destination,
					Namespace:   namespace,
					Type:        wh.destType,
					Identifier:  warehouseutils.GetWarehouseIdentifier(wh.destType, source.ID, destination.ID),
				}
				wh.warehouses = append(wh.warehouses, warehouse)

				workerName := workerIdentifier(warehouse)
				wh.workerChannelMapLock.Lock()
				// spawn one worker for each unique destID_namespace
				// check this commit to https://github.com/rudderlabs/rudder-server/pull/476/commits/fbfddf167aa9fc63485fe006d34e6881f5019667
				// to avoid creating goroutine for disabled sources/destiantions
				if _, ok := wh.workerChannelMap[workerName]; !ok {
					workerChan := wh.initWorker()
					wh.workerChannelMap[workerName] = workerChan
				}
				wh.workerChannelMapLock.Unlock()

				connectionsMapLock.Lock()
				if connectionsMap[destination.ID] == nil {
					connectionsMap[destination.ID] = map[string]warehouseutils.WarehouseT{}
				}
				connectionsMap[destination.ID][source.ID] = warehouse
				connectionsMapLock.Unlock()

				// send last 10 warehouse upload's status to control plane
				if destination.Config != nil && destination.Enabled && destination.Config["eventDelivery"] == true {
					sourceID := source.ID
					destinationID := destination.ID
					rruntime.Go(func() {
						wh.syncLiveWarehouseStatus(sourceID, destinationID)
					})
				}
				// test and send connection status to control plane
				if val, ok := destination.Config["testConnection"].(bool); ok && val {
					destination := destination
					rruntime.Go(func() {
						testResponse := destinationConnectionTester.TestWarehouseDestinationConnection(destination)
						destinationConnectionTester.UploadDestinationConnectionTesterResponse(testResponse, destination.ID)
					})
				}

				if warehouseutils.IDResolutionEnabled() && misc.ContainsString(warehouseutils.IdentityEnabledWarehouses, warehouse.Type) {
					wh.setupIdentityTables(warehouse)
					if shouldPopulateHistoricIdentities && warehouse.Destination.Enabled {
						// non blocking populate historic identities
						wh.populateHistoricIdentities(warehouse)
					}
				}
			}
		}
		if val, ok := allSources.ConnectionFlags.Services["warehouse"]; ok {
			if UploadAPI.connectionManager != nil {
				UploadAPI.connectionManager.Apply(allSources.ConnectionFlags.URL, val)
			}
		}
		pkgLogger.Infof("Releasing config subscriber lock: %s", wh.destType)
		sourceIDsByWorkspaceLock.Unlock()
		wh.configSubscriberLock.Unlock()
		wh.initialConfigFetched = true
	}
}

// getNamespace sets namespace name in the following order
// 	1. user set name from destinationConfig
// 	2. from existing record in wh_schemas with same source + dest combo
// 	3. convert source name
func (wh *HandleT) getNamespace(config interface{}, source backendconfig.SourceT, destination backendconfig.DestinationT, destType string) string {
	configMap := config.(map[string]interface{})
	var namespace string
	if destType == "CLICKHOUSE" {
		//TODO: Handle if configMap["database"] is nil
		return configMap["database"].(string)
	}
	if configMap["namespace"] != nil {
		namespace = configMap["namespace"].(string)
		if len(strings.TrimSpace(namespace)) > 0 {
			return warehouseutils.ToProviderCase(destType, warehouseutils.ToSafeNamespace(destType, namespace))
		}
	}
	var exists bool
	if namespace, exists = warehouseutils.GetNamespace(source, destination, wh.dbHandle); !exists {
		namespace = warehouseutils.ToProviderCase(destType, warehouseutils.ToSafeNamespace(destType, source.Name))
	}
	return namespace
}

func (wh *HandleT) getStagingFiles(warehouse warehouseutils.WarehouseT, startID int64, endID int64) ([]*StagingFileT, error) {
	sqlStatement := fmt.Sprintf(`SELECT id, location, status, timewindow
                                FROM %[1]s
								WHERE %[1]s.id >= %[2]v AND %[1]s.id <= %[3]v AND %[1]s.source_id='%[4]s' AND %[1]s.destination_id='%[5]s'
								ORDER BY id ASC`,
		warehouseutils.WarehouseStagingFilesTable, startID, endID, warehouse.Source.ID, warehouse.Destination.ID)
	rows, err := wh.dbHandle.Query(sqlStatement)
	if err != nil && err != sql.ErrNoRows {
		panic(fmt.Errorf("Query: %s failed with Error : %w", sqlStatement, err))
	}
	defer rows.Close()

	var stagingFilesList []*StagingFileT
	for rows.Next() {
		var jsonUpload StagingFileT
		err := rows.Scan(&jsonUpload.ID, &jsonUpload.Location, &jsonUpload.Status, &jsonUpload.TimeWindow)
		if err != nil {
			panic(fmt.Errorf("Failed to scan result from query: %s\nwith Error : %w", sqlStatement, err))
		}
		stagingFilesList = append(stagingFilesList, &jsonUpload)
	}

	return stagingFilesList, nil
}

func (wh *HandleT) getPendingStagingFiles(warehouse warehouseutils.WarehouseT) ([]*StagingFileT, error) {
	var lastStagingFileID int64
	sqlStatement := fmt.Sprintf(`SELECT end_staging_file_id FROM %[1]s WHERE %[1]s.destination_type='%[2]s' AND %[1]s.source_id='%[3]s' AND %[1]s.destination_id='%[4]s' ORDER BY %[1]s.id DESC`, warehouseutils.WarehouseUploadsTable, warehouse.Type, warehouse.Source.ID, warehouse.Destination.ID)

	err := wh.dbHandle.QueryRow(sqlStatement).Scan(&lastStagingFileID)
	if err != nil && err != sql.ErrNoRows {
		panic(fmt.Errorf("Query: %s failed with Error : %w", sqlStatement, err))
	}

	sqlStatement = fmt.Sprintf(`SELECT id, location, status, first_event_at, last_event_at, metadata->>'source_batch_id', metadata->>'source_task_id', metadata->>'source_task_run_id', metadata->>'source_job_id', metadata->>'source_job_run_id', metadata->>'use_rudder_storage', timewindow
                                FROM %[1]s
								WHERE %[1]s.id > %[2]v AND %[1]s.source_id='%[3]s' AND %[1]s.destination_id='%[4]s'
								ORDER BY id ASC`,
		warehouseutils.WarehouseStagingFilesTable, lastStagingFileID, warehouse.Source.ID, warehouse.Destination.ID)
	rows, err := wh.dbHandle.Query(sqlStatement)
	if err != nil && err != sql.ErrNoRows {
		panic(fmt.Errorf("Query: %s failed with Error : %w", sqlStatement, err))
	}
	defer rows.Close()

	var stagingFilesList []*StagingFileT
	var firstEventAt, lastEventAt, timeWindow sql.NullTime
	var sourceBatchID, sourceTaskID, sourceTaskRunID, sourceJobID, sourceJobRunID sql.NullString
	var UseRudderStorage sql.NullBool
	for rows.Next() {
		var jsonUpload StagingFileT
		err := rows.Scan(&jsonUpload.ID, &jsonUpload.Location, &jsonUpload.Status, &firstEventAt, &lastEventAt, &sourceBatchID, &sourceTaskID, &sourceTaskRunID, &sourceJobID, &sourceJobRunID, &UseRudderStorage, &timeWindow)
		if err != nil {
			panic(fmt.Errorf("Failed to scan result from query: %s\nwith Error : %w", sqlStatement, err))
		}
		jsonUpload.FirstEventAt = firstEventAt.Time
		jsonUpload.LastEventAt = lastEventAt.Time
		jsonUpload.TimeWindow = timeWindow.Time
		jsonUpload.UseRudderStorage = UseRudderStorage.Bool
		// add cloud sources metadata
		jsonUpload.SourceBatchID = sourceBatchID.String
		jsonUpload.SourceTaskID = sourceTaskID.String
		jsonUpload.SourceTaskRunID = sourceTaskRunID.String
		jsonUpload.SourceJobID = sourceJobID.String
		jsonUpload.SourceJobRunID = sourceJobRunID.String
		stagingFilesList = append(stagingFilesList, &jsonUpload)
	}

	return stagingFilesList, nil
}

func (wh *HandleT) initUpload(warehouse warehouseutils.WarehouseT, jsonUploadsList []*StagingFileT, isUploadTriggered bool) {
	sqlStatement := fmt.Sprintf(`INSERT INTO %s (source_id, namespace, destination_id, destination_type, start_staging_file_id, end_staging_file_id, start_load_file_id, end_load_file_id, status, schema, error, metadata, first_event_at, last_event_at, created_at, updated_at)
	VALUES ($1, $2, $3, $4, $5, $6 ,$7, $8, $9, $10, $11, $12, $13, $14, $15, $16) RETURNING id`, warehouseutils.WarehouseUploadsTable)
	pkgLogger.Infof("WH: %s: Creating record in %s table: %v", wh.destType, warehouseutils.WarehouseUploadsTable, sqlStatement)
	stmt, err := wh.dbHandle.Prepare(sqlStatement)
	if err != nil {
		panic(err)
	}
	defer stmt.Close()

	startJSONID := jsonUploadsList[0].ID
	endJSONID := jsonUploadsList[len(jsonUploadsList)-1].ID
	namespace := warehouse.Namespace

	var firstEventAt, lastEventAt time.Time
	if ok := jsonUploadsList[0].FirstEventAt.IsZero(); !ok {
		firstEventAt = jsonUploadsList[0].FirstEventAt
	}
	if ok := jsonUploadsList[len(jsonUploadsList)-1].LastEventAt.IsZero(); !ok {
		lastEventAt = jsonUploadsList[len(jsonUploadsList)-1].LastEventAt
	}

	now := timeutil.Now()
	metadataMap := map[string]interface{}{
		"use_rudder_storage": jsonUploadsList[0].UseRudderStorage,
		"source_batch_id":    jsonUploadsList[0].SourceBatchID,
		"source_task_id":     jsonUploadsList[0].SourceTaskID,
		"source_task_run_id": jsonUploadsList[0].SourceTaskRunID,
		"source_job_id":      jsonUploadsList[0].SourceJobID,
		"source_job_run_id":  jsonUploadsList[0].SourceJobRunID,
		"load_file_type":     warehouseutils.GetLoadFileType(wh.destType),
	}
	if isUploadTriggered {
		// set priority to 50 if the upload was manually triggered
		metadataMap["priority"] = 50
	}
	metadata, err := json.Marshal(metadataMap)
	if err != nil {
		panic(err)
	}
	row := stmt.QueryRow(warehouse.Source.ID, namespace, warehouse.Destination.ID, wh.destType, startJSONID, endJSONID, 0, 0, Waiting, "{}", "{}", metadata, firstEventAt, lastEventAt, now, now)

	var uploadID int64
	err = row.Scan(&uploadID)
	if err != nil {
		panic(err)
	}
}

func setDestInProgress(warehouse warehouseutils.WarehouseT, starting bool) {
	identifier := workerIdentifier(warehouse)
	inProgressMapLock.Lock()
	defer inProgressMapLock.Unlock()
	if starting {
		inProgressMap[identifier] = true
	} else {
		delete(inProgressMap, identifier)
	}
}

func getUploadFreqInS(syncFrequency string) int64 {
	freqInS := uploadFreqInS
	if syncFrequency != "" {
		freqInMin, _ := strconv.ParseInt(syncFrequency, 10, 64)
		freqInS = freqInMin * 60
	}
	return freqInS
}

func uploadFrequencyExceeded(warehouse warehouseutils.WarehouseT, syncFrequency string) bool {
	freqInS := getUploadFreqInS(syncFrequency)
	lastProcessedMarkerMapLock.Lock()
	defer lastProcessedMarkerMapLock.Unlock()
	if lastExecTime, ok := lastProcessedMarkerMap[warehouse.Identifier]; ok && timeutil.Now().Unix()-lastExecTime < freqInS {
		return true
	}
	return false
}

func setLastProcessedMarker(warehouse warehouseutils.WarehouseT) {
	lastProcessedMarkerMapLock.Lock()
	defer lastProcessedMarkerMapLock.Unlock()
	lastProcessedMarkerMap[warehouse.Identifier] = time.Now().Unix()
}

func (wh *HandleT) createUploadJobsFromStagingFiles(warehouse warehouseutils.WarehouseT, whManager manager.ManagerI, stagingFilesList []*StagingFileT) {
	// count := 0
	// Process staging files in batches of stagingFilesBatchSize
	// Eg. If there are 1000 pending staging files and stagingFilesBatchSize is 100,
	// Then we create 10 new entries in wh_uploads table each with 100 staging files
	// for {
	// 	lastIndex := count + stagingFilesBatchSize
	// 	if lastIndex >= len(stagingFilesList) {
	// 		lastIndex = len(stagingFilesList)
	// 	}

	// 	wh.initUpload(warehouse, stagingFilesList[count:lastIndex])
	// 	count += stagingFilesBatchSize
	// 	if count >= len(stagingFilesList) {
	// 		break
	// 	}
	// }

	var stagingFilesInUpload []*StagingFileT
	var counter int
	uploadTriggered := isUploadTriggered(warehouse)
	initUpload := func() {
		wh.initUpload(warehouse, stagingFilesInUpload, uploadTriggered)
		stagingFilesInUpload = []*StagingFileT{}
		counter = 0
	}
	for idx, sFile := range stagingFilesList {
		if idx > 0 && counter > 0 && sFile.UseRudderStorage != stagingFilesList[idx-1].UseRudderStorage {
			initUpload()
		}

		stagingFilesInUpload = append(stagingFilesInUpload, sFile)
		counter++
		if counter == stagingFilesBatchSize || idx == len(stagingFilesList)-1 {
			initUpload()
		}
	}

	// reset upload trigger if the upload was triggered
	if uploadTriggered {
		clearTriggeredUpload(warehouse)
	}
}

func (wh *HandleT) createJobs(warehouse warehouseutils.WarehouseT) (err error) {
	whManager, err := manager.New(wh.destType)
	if err != nil {
		return err
	}

	// Step 1: Crash recovery after restart
	// Remove pending temp tables in Redshift etc.
	_, ok := inRecoveryMap[warehouse.Destination.ID]
	if ok {
		pkgLogger.Infof("[WH]: Crash recovering for %s:%s", wh.destType, warehouse.Destination.ID)
		err = whManager.CrashRecover(warehouse)
		if err != nil {
			return err
		}
		delete(inRecoveryMap, warehouse.Destination.ID)
	}

	if !wh.canCreateUpload(warehouse) {
		pkgLogger.Debugf("[WH]: Skipping upload loop since %s upload freq not exceeded", warehouse.Identifier)
		return nil
	}

	stagingFilesList, err := wh.getPendingStagingFiles(warehouse)
	if err != nil {
		pkgLogger.Errorf("[WH]: Failed to get pending staging files: %s with error %v", warehouse.Identifier, err)
		return err
	}
	if len(stagingFilesList) == 0 {
		pkgLogger.Debugf("[WH]: Found no pending staging files for %s", warehouse.Identifier)
		return nil
	}

	wh.createUploadJobsFromStagingFiles(warehouse, whManager, stagingFilesList)
	setLastProcessedMarker(warehouse)
	return nil
}

func (wh *HandleT) sortWarehousesByOldestUnSyncedEventAt() (err error) {
	sqlStatement := fmt.Sprintf(`
		SELECT
			concat('%s', ':', source_id, ':', destination_id) as wh_identifier,
			CASE
				WHEN (status='exported_data' or status='aborted') THEN last_event_at
				ELSE first_event_at
				END AS oldest_unsynced_event
		FROM (
			SELECT
				ROW_NUMBER() OVER (PARTITION BY source_id, destination_id ORDER BY id desc) AS row_number,
				t.source_id, t.destination_id, t.last_event_at, t.first_event_at, t.status
			FROM
				wh_uploads t) grouped_uploads
		WHERE
			grouped_uploads.row_number = 1;`,
		wh.destType)

	rows, err := wh.dbHandle.Query(sqlStatement)
	if err != nil && err != sql.ErrNoRows {
		return err
	}
	defer rows.Close()

	oldestEventAtMap := map[string]time.Time{}

	for rows.Next() {
		var whIdentifier string
		var oldestUnSyncedEventAtNullTime sql.NullTime
		err := rows.Scan(&whIdentifier, &oldestUnSyncedEventAtNullTime)
		if err != nil {
			return err
		}
		oldestUnSyncedEventAt := oldestUnSyncedEventAtNullTime.Time
		if !oldestUnSyncedEventAtNullTime.Valid {
			oldestUnSyncedEventAt = timeutil.Now()
		}
		oldestEventAtMap[whIdentifier] = oldestUnSyncedEventAt
	}

	sort.Slice(wh.warehouses, func(i, j int) bool {
		var firstTime, secondTime time.Time
		var ok bool
		if firstTime, ok = oldestEventAtMap[warehouseutils.GetWarehouseIdentifier(wh.destType, wh.warehouses[i].Source.ID, wh.warehouses[i].Destination.ID)]; !ok {
			firstTime = timeutil.Now()
		}
		if secondTime, ok = oldestEventAtMap[warehouseutils.GetWarehouseIdentifier(wh.destType, wh.warehouses[j].Source.ID, wh.warehouses[j].Destination.ID)]; !ok {
			secondTime = timeutil.Now()
		}
		return firstTime.Before(secondTime)
	})
	return
}

func (wh *HandleT) mainLoop() {
	for {
		wh.configSubscriberLock.RLock()
		if !wh.isEnabled {
			time.Sleep(mainLoopSleep)
			wh.configSubscriberLock.RUnlock()
			continue
		}

		err := wh.sortWarehousesByOldestUnSyncedEventAt()
		wh.configSubscriberLock.RUnlock()
		if err != nil {
			pkgLogger.Errorf(`[WH] Error sorting warehouses by last event time: %v`, err)
		}

		for _, warehouse := range wh.warehouses {
			pkgLogger.Debugf("[WH] Processing Jobs for warehouse: %s", warehouse.Identifier)
			err := wh.createJobs(warehouse)
			if err != nil {
				pkgLogger.Errorf("[WH] Failed to process warehouse Jobs: %v", err)
			}
		}
		time.Sleep(mainLoopSleep)
	}
}

func (wh *HandleT) getUploadsToProcess(availableWorkers int, skipIdentifiers []string) ([]*UploadJobT, error) {

	var skipIdentifiersSQL string
	if len(skipIdentifiers) > 0 {
		skipIdentifiersSQL = `and ((destination_id || '_' || namespace)) != ALL($1)`
	}

	sqlStatement := fmt.Sprintf(`
			SELECT
					id, status, schema, namespace, source_id, destination_id, destination_type, start_staging_file_id, end_staging_file_id, start_load_file_id, end_load_file_id, error, metadata, timings->0 as firstTiming, timings->-1 as lastTiming, metadata->>'use_rudder_storage', timings
				FROM (
					SELECT
						ROW_NUMBER() OVER (PARTITION BY destination_id, namespace ORDER BY COALESCE(metadata->>'priority', '100')::int ASC, id ASC) AS row_number,
						t.*
					FROM
						%s t
					WHERE
						t.destination_type = '%s' and t.status != '%s' and t.status != '%s' %s and COALESCE(metadata->>'nextRetryTime', now()::text)::timestamptz <= now()
				) grouped_uplaods
				WHERE
					grouped_uplaods.row_number = 1
				ORDER BY
					COALESCE(metadata->>'priority', '100')::int ASC, id ASC
				LIMIT %d;

		`, warehouseutils.WarehouseUploadsTable, wh.destType, ExportedData, Aborted, skipIdentifiersSQL, availableWorkers)

	var rows *sql.Rows
	var err error
	if len(skipIdentifiers) > 0 {
		rows, err = wh.dbHandle.Query(sqlStatement, pq.Array(skipIdentifiers))
	} else {
		rows, err = wh.dbHandle.Query(sqlStatement)
	}

	if err != nil && err != sql.ErrNoRows {
		return []*UploadJobT{}, err
	}

	if err == sql.ErrNoRows {
		return []*UploadJobT{}, nil
	}
	defer rows.Close()

	var uploadJobs []*UploadJobT
	for rows.Next() {
		var upload UploadT
		var schema json.RawMessage
		var firstTiming sql.NullString
		var lastTiming sql.NullString
		var useRudderStorage sql.NullBool
		err := rows.Scan(&upload.ID, &upload.Status, &schema, &upload.Namespace, &upload.SourceID, &upload.DestinationID, &upload.DestinationType, &upload.StartStagingFileID, &upload.EndStagingFileID, &upload.StartLoadFileID, &upload.EndLoadFileID, &upload.Error, &upload.Metadata, &firstTiming, &lastTiming, &useRudderStorage, &upload.TimingsObj)
		if err != nil {
			panic(fmt.Errorf("Failed to scan result from query: %s\nwith Error : %w", sqlStatement, err))
		}
		upload.UploadSchema = warehouseutils.JSONSchemaToMap(schema)
		upload.UseRudderStorage = useRudderStorage.Bool
		// cloud sources info
		upload.SourceBatchID = gjson.GetBytes(upload.Metadata, "source_batch_id").String()
		upload.SourceTaskID = gjson.GetBytes(upload.Metadata, "source_task_id").String()
		upload.SourceTaskRunID = gjson.GetBytes(upload.Metadata, "source_task_run_id").String()
		upload.SourceJobID = gjson.GetBytes(upload.Metadata, "source_job_id").String()
		upload.SourceJobRunID = gjson.GetBytes(upload.Metadata, "source_job_run_id").String()
		// load file type
		upload.LoadFileType = gjson.GetBytes(upload.Metadata, "load_file_type").String()

		_, upload.FirstAttemptAt = warehouseutils.TimingFromJSONString(firstTiming)
		var lastStatus string
		lastStatus, upload.LastAttemptAt = warehouseutils.TimingFromJSONString(lastTiming)
		upload.Attempts = gjson.Get(string(upload.Error), fmt.Sprintf(`%s.attempt`, lastStatus)).Int()

		wh.configSubscriberLock.RLock()
		warehouse, ok := funk.Find(wh.warehouses, func(w warehouseutils.WarehouseT) bool {
			return w.Source.ID == upload.SourceID && w.Destination.ID == upload.DestinationID
		}).(warehouseutils.WarehouseT)
		wh.configSubscriberLock.RUnlock()

		if !ok {
			uploadJob := UploadJobT{
				upload:   &upload,
				dbHandle: wh.dbHandle,
			}
			err := fmt.Errorf("Unable to find source : %s or destination : %s, both or the connection between them", upload.SourceID, upload.DestinationID)
			uploadJob.setUploadError(err, Aborted)
			pkgLogger.Errorf("%v", err)
			continue
		}

		upload.SourceType = warehouse.Source.SourceDefinition.Name
		upload.SourceCategory = warehouse.Source.SourceDefinition.Category

		stagingFilesList, err := wh.getStagingFiles(warehouse, upload.StartStagingFileID, upload.EndStagingFileID)
		if err != nil {
			return nil, err
		}
		var stagingFileIDs []int64
		for _, stagingFile := range stagingFilesList {
			stagingFileIDs = append(stagingFileIDs, stagingFile.ID)
		}

		whManager, err := manager.New(wh.destType)
		if err != nil {
			return nil, err
		}

		uploadJob := UploadJobT{
			upload:         &upload,
			stagingFiles:   stagingFilesList,
			stagingFileIDs: stagingFileIDs,
			warehouse:      warehouse,
			whManager:      whManager,
			dbHandle:       wh.dbHandle,
			pgNotifier:     &wh.notifier,
		}

		uploadJobs = append(uploadJobs, &uploadJob)
	}

	return uploadJobs, nil
}

func (wh *HandleT) getInProgressNamespaces() (identifiers []string) {
	inProgressMapLock.Lock()
	defer inProgressMapLock.Unlock()
	return misc.StringKeys(inProgressMap)
}

func (wh *HandleT) runUploadJobAllocator() {
	for {
		if !wh.initialConfigFetched {
			time.Sleep(waitForConfig)
			continue
		}

		availableWorkers := noOfWorkers - getActiveWorkerCount()
		if availableWorkers < 1 {
			time.Sleep(waitForWorkerSleep)
			continue
		}

		inProgressNamespaces := wh.getInProgressNamespaces()
		pkgLogger.Debugf(`Current inProgress namespace identifiers for %s: %v`, wh.destType, inProgressNamespaces)

		uploadJobsToProcess, err := wh.getUploadsToProcess(availableWorkers, inProgressNamespaces)
		if err != nil {
			pkgLogger.Errorf(`Error executing getUploadsToProcess: %v`, err)
			panic(err)
		}

		for _, uploadJob := range uploadJobsToProcess {
			workerName := workerIdentifier(uploadJob.warehouse)
			wh.workerChannelMapLock.Lock()
			wh.workerChannelMap[workerName] <- uploadJob
			wh.workerChannelMapLock.Unlock()
		}

		time.Sleep(uploadAllocatorSleep)
	}
}

func (wh *HandleT) uploadStatusTrack() {
	for {
		for _, warehouse := range wh.warehouses {
			source := warehouse.Source
			destination := warehouse.Destination

			if !source.Enabled || !destination.Enabled {
				continue
			}

			config := destination.Config
			// Default frequency
			syncFrequency := "1440"
			if config[warehouseutils.SyncFrequency] != nil {
				syncFrequency, _ = config[warehouseutils.SyncFrequency].(string)
			}

			timeWindow := uploadBufferTimeInMin
			if value, err := strconv.Atoi(syncFrequency); err == nil {
				timeWindow += value
			}

			sqlStatement := fmt.Sprintf(`
				select created_at from %[1]s where source_id='%[2]s' and destination_id='%[3]s' and created_at > now() - interval '%[4]d MIN' and created_at < now() - interval '%[5]d MIN' order by created_at desc limit 1`,
				warehouseutils.WarehouseStagingFilesTable, source.ID, destination.ID, 2*timeWindow, timeWindow)

			var createdAt sql.NullTime
			err := wh.dbHandle.QueryRow(sqlStatement).Scan(&createdAt)
			if err != nil && err != sql.ErrNoRows {
				panic(fmt.Errorf("Query: %s\nfailed with Error : %w", sqlStatement, err))
			}

			if !createdAt.Valid {
				continue
			}

			sqlStatement = fmt.Sprintf(`
				select cast( case when count(*) > 0 then 1 else 0 end as bit )
				from %[1]s where source_id='%[2]s' and destination_id='%[3]s' and (status='%[4]s' or status='%[5]s' or status like '%[6]s') and updated_at > '%[7]s'`,
				warehouseutils.WarehouseUploadsTable, source.ID, destination.ID, ExportedData, Aborted, "%_failed", createdAt.Time.Format(misc.RFC3339Milli))

			var uploaded int
			err = wh.dbHandle.QueryRow(sqlStatement).Scan(&uploaded)
			if err != nil && err != sql.ErrNoRows {
				panic(fmt.Errorf("Query: %s\nfailed with Error : %w", sqlStatement, err))
			}

			getUploadStatusStat("warehouse_successful_upload_exists", warehouse.Type, warehouse.Destination.ID, warehouse.Source.Name, warehouse.Destination.Name).Count(uploaded)
		}
		time.Sleep(uploadStatusTrackFrequency)
	}
}

func getBucketFolder(batchID string, tableName string) string {
	return fmt.Sprintf(`%v-%v`, batchID, tableName)
}

//Enable enables a router :)
func (wh *HandleT) Enable() {
	wh.isEnabled = true
}

//Disable disables a router:)
func (wh *HandleT) Disable() {
	wh.isEnabled = false
}

func (wh *HandleT) setInterruptedDestinations() {
	if !misc.Contains(crashRecoverWarehouses, wh.destType) {
		return
	}
	sqlStatement := fmt.Sprintf(`SELECT destination_id FROM %s WHERE destination_type='%s' AND (status='%s' OR status='%s')`, warehouseutils.WarehouseUploadsTable, wh.destType, getInProgressState(ExportedData), getFailedState(ExportedData))
	rows, err := wh.dbHandle.Query(sqlStatement)
	if err != nil {
		panic(fmt.Errorf("Query: %s failed with Error : %w", sqlStatement, err))
	}
	defer rows.Close()

	for rows.Next() {
		var destID string
		err := rows.Scan(&destID)
		if err != nil {
			panic(fmt.Errorf("Failed to scan result from query: %s\nwith Error : %w", sqlStatement, err))
		}
		inRecoveryMap[destID] = true
	}
}

func (wh *HandleT) Setup(whType string) {
	pkgLogger.Infof("WH: Warehouse Router started: %s", whType)
	wh.dbHandle = dbHandle
	wh.notifier = notifier
	wh.destType = whType
	wh.setInterruptedDestinations()
	wh.Enable()
	wh.uploadToWarehouseQ = make(chan []ProcessStagingFilesJobT)
	wh.createLoadFilesQ = make(chan LoadFileJobT)
	wh.workerChannelMap = make(map[string]chan *UploadJobT)
	rruntime.Go(func() {
		wh.backendConfigSubscriber()
	})
	rruntime.Go(func() {
		wh.runUploadJobAllocator()
	})
	rruntime.Go(func() {
		wh.mainLoop()
	})
}

func (wh *HandleT) monitorUploadStatus() {
	pkgLogger.Infof("WH: Warehouse Idle upload tracker started")
	rruntime.Go(func() {
		wh.uploadStatusTrack()
	})
}

var loadFileFormatMap = map[string]string{
<<<<<<< HEAD
	"BQ":          "json",
	"S3_DATALAKE": "json",
	"RS":          "csv",
	"SNOWFLAKE":   "csv",
	"POSTGRES":    "csv",
	"CLICKHOUSE":  "csv",
	"MSSQL":       "csv",
=======
	"BQ":         "json.gz",
	"RS":         "parquet",
	"SNOWFLAKE":  "csv.gz",
	"POSTGRES":   "csv.gz",
	"CLICKHOUSE": "csv.gz",
	"MSSQL":      "csv.gz",
>>>>>>> fa19c2c5
}

func minimalConfigSubscriber() {
	ch := make(chan utils.DataEvent)
	backendconfig.Subscribe(ch, backendconfig.TopicBackendConfig)
	for {
		config := <-ch
		pkgLogger.Debug("Got config from config-backend", config)
		sources := config.Data.(backendconfig.ConfigT)
		sourceIDsByWorkspaceLock.Lock()
		sourceIDsByWorkspace = map[string][]string{}
		for _, source := range sources.Sources {
			if _, ok := sourceIDsByWorkspace[source.WorkspaceID]; !ok {
				sourceIDsByWorkspace[source.WorkspaceID] = []string{}
			}
			sourceIDsByWorkspace[source.WorkspaceID] = append(sourceIDsByWorkspace[source.WorkspaceID], source.ID)
			for _, destination := range source.Destinations {
				if misc.Contains(WarehouseDestinations, destination.DestinationDefinition.Name) {
					wh := &HandleT{
						dbHandle: dbHandle,
						destType: destination.DestinationDefinition.Name,
					}
					namespace := wh.getNamespace(destination.Config, source, destination, wh.destType)
					connectionsMapLock.Lock()
					if connectionsMap[destination.ID] == nil {
						connectionsMap[destination.ID] = map[string]warehouseutils.WarehouseT{}
					}
					connectionsMap[destination.ID][source.ID] = warehouseutils.WarehouseT{
						Destination: destination,
						Namespace:   namespace,
						Type:        wh.destType,
						Source:      source,
						Identifier:  warehouseutils.GetWarehouseIdentifier(wh.destType, source.ID, destination.ID),
					}
					connectionsMapLock.Unlock()
				}
			}
		}
		sourceIDsByWorkspaceLock.Unlock()
		if val, ok := sources.ConnectionFlags.Services["warehouse"]; ok {
			if UploadAPI.connectionManager != nil {
				UploadAPI.connectionManager.Apply(sources.ConnectionFlags.URL, val)
			}
		}
	}
}

// Gets the config from config backend and extracts enabled writekeys
func monitorDestRouters() {
	ch := make(chan utils.DataEvent)
	backendconfig.Subscribe(ch, backendconfig.TopicBackendConfig)
	dstToWhRouter := make(map[string]*HandleT)

	for {
		config := <-ch
		pkgLogger.Debug("Got config from config-backend", config)
		sources := config.Data.(backendconfig.ConfigT)
		enabledDestinations := make(map[string]bool)
		for _, source := range sources.Sources {
			for _, destination := range source.Destinations {
				enabledDestinations[destination.DestinationDefinition.Name] = true
				if misc.Contains(WarehouseDestinations, destination.DestinationDefinition.Name) {
					wh, ok := dstToWhRouter[destination.DestinationDefinition.Name]
					if !ok {
						pkgLogger.Info("Starting a new Warehouse Destination Router: ", destination.DestinationDefinition.Name)
						wh = &HandleT{}
						wh.configSubscriberLock.Lock()
						wh.Setup(destination.DestinationDefinition.Name)
						wh.configSubscriberLock.Unlock()
						dstToWhRouter[destination.DestinationDefinition.Name] = wh
						wh.monitorUploadStatus()
					} else {
						pkgLogger.Debug("Enabling existing Destination: ", destination.DestinationDefinition.Name)
						wh.configSubscriberLock.Lock()
						wh.Enable()
						wh.configSubscriberLock.Unlock()
					}
				}
			}
		}

		keys := misc.StringKeys(dstToWhRouter)
		for _, key := range keys {
			if _, ok := enabledDestinations[key]; !ok {
				if wh, ok := dstToWhRouter[key]; ok {
					pkgLogger.Info("Disabling a existing warehouse destination: ", key)
					wh.configSubscriberLock.Lock()
					wh.Disable()
					wh.configSubscriberLock.Unlock()
				}
			}
		}
	}
}

func setupTables(dbHandle *sql.DB) {
	m := &migrator.Migrator{
		Handle:                     dbHandle,
		MigrationsTable:            "wh_schema_migrations",
		ShouldForceSetLowerVersion: ShouldForceSetLowerVersion,
	}

	err := m.Migrate("warehouse")
	if err != nil {
		panic(fmt.Errorf("Could not run warehouse database migrations: %w", err))
	}
}

func CheckPGHealth(dbHandle *sql.DB) bool {
	if dbHandle == nil {
		return false
	}
	rows, err := dbHandle.Query(`SELECT 'Rudder Warehouse DB Health Check'::text as message`)
	if err != nil {
		pkgLogger.Error(err)
		return false
	}
	defer rows.Close()
	return true
}

func processHandler(w http.ResponseWriter, r *http.Request) {
	pkgLogger.LogRequest(r)

	body, err := ioutil.ReadAll(r.Body)
	if err != nil {
		pkgLogger.Errorf("[WH]: Error reading body: %v", err)
		http.Error(w, "can't read body", http.StatusBadRequest)
		return
	}
	defer r.Body.Close()

	var stagingFile warehouseutils.StagingFileT
	json.Unmarshal(body, &stagingFile)

	var firstEventAt, lastEventAt interface{}
	firstEventAt = stagingFile.FirstEventAt
	lastEventAt = stagingFile.LastEventAt
	if stagingFile.FirstEventAt == "" || stagingFile.LastEventAt == "" {
		firstEventAt = nil
		lastEventAt = nil
	}
	timeWindowStr := stagingFile.TimeWindow.Format(time.RFC3339)
	metadataMap := map[string]interface{}{
		"use_rudder_storage": stagingFile.UseRudderStorage,
		"source_batch_id":    stagingFile.SourceBatchID,
		"source_task_id":     stagingFile.SourceTaskID,
		"source_task_run_id": stagingFile.SourceTaskRunID,
		"source_job_id":      stagingFile.SourceJobID,
		"source_job_run_id":  stagingFile.SourceJobRunID,
	}
	metadata, err := json.Marshal(metadataMap)
	if err != nil {
		panic(err)
	}

	pkgLogger.Debugf("BRT: Creating record for uploaded json in %s table with schema: %+v", warehouseutils.WarehouseStagingFilesTable, stagingFile.Schema)
	schemaPayload, _ := json.Marshal(stagingFile.Schema)
	sqlStatement := fmt.Sprintf(`INSERT INTO %s (location, schema, source_id, destination_id, status, total_events, first_event_at, last_event_at, created_at, updated_at, metadata, timewindow)
									   VALUES ($1, $2, $3, $4, $5, $6, $7, $8, $9, $9, $10, $11)`, warehouseutils.WarehouseStagingFilesTable)
	stmt, err := dbHandle.Prepare(sqlStatement)
	if err != nil {
		panic(err)
	}
	defer stmt.Close()

	_, err = stmt.Exec(stagingFile.Location, schemaPayload, stagingFile.BatchDestination.Source.ID, stagingFile.BatchDestination.Destination.ID, warehouseutils.StagingFileWaitingState, stagingFile.TotalEvents, firstEventAt, lastEventAt, timeutil.Now(), metadata, timeWindowStr)
	if err != nil {
		panic(err)
	}
	recordStagedRowsStat(stagingFile.TotalEvents, stagingFile.BatchDestination.Destination.DestinationDefinition.Name, stagingFile.BatchDestination.Destination.ID, stagingFile.BatchDestination.Source.Name, stagingFile.BatchDestination.Destination.Name)
}

func pendingEventsHandler(w http.ResponseWriter, r *http.Request) {
	// TODO : respond with errors in a common way
	pkgLogger.LogRequest(r)

	// read body
	body, err := ioutil.ReadAll(r.Body)
	if err != nil {
		pkgLogger.Errorf("[WH]: Error reading body: %v", err)
		http.Error(w, "can't read body", http.StatusBadRequest)
		return
	}
	defer r.Body.Close()

	// unmarshall body
	var pendingEventsReq warehouseutils.PendingEventsRequestT
	err = json.Unmarshal(body, &pendingEventsReq)
	if err != nil {
		pkgLogger.Errorf("[WH]: Error unmarshalling body: %v", err)
		http.Error(w, "can't unmarshall body", http.StatusBadRequest)
		return
	}

	sourceID := pendingEventsReq.SourceID

	// return error if source id is empty
	if sourceID == "" {
		pkgLogger.Errorf("[WH]: pending-events:  Empty source id")
		http.Error(w, "empty source id", http.StatusBadRequest)
		return
	}

	pendingEvents := false
	var pendingStagingFileCount int64
	var pendingUploadCount int64

	// check whether there are any pending staging files or uploads for the given source id
	// get pending staging files
	pendingStagingFileCount, err = getPendingStagingFileCount(sourceID)
	if err != nil {
		err := fmt.Errorf("Error getting pending staging file count : %v", err)
		pkgLogger.Errorf("[WH]: %v", err)
		http.Error(w, err.Error(), http.StatusBadRequest)
		return
	}

	// get pending uploads only if there are no pending staging files
	if pendingStagingFileCount == 0 {
		pendingUploadCount, err = getPendingUploadCount(sourceID)
		if err != nil {
			err := fmt.Errorf("Error getting pending uploads : %v", err)
			pkgLogger.Errorf("[WH]: %v", err)
			http.Error(w, err.Error(), http.StatusBadRequest)
			return
		}
	}

	// if there are any pending staging files or uploads, set pending events as true
	if (pendingStagingFileCount + pendingUploadCount) > int64(0) {
		pendingEvents = true
	}

	// read `triggerUpload` queryParam
	var triggerPendingUpload bool
	triggerUploadQP := r.URL.Query().Get(triggerUploadQPName)
	if triggerUploadQP != "" {
		triggerPendingUpload, _ = strconv.ParseBool(triggerUploadQP)
	}

	// trigger upload if there are pending events and triggerPendingUpload is true
	if pendingEvents && triggerPendingUpload {
		pkgLogger.Infof("[WH]: Triggering upload for all wh destinations connected to source '%s'", sourceID)
		wh := make([]warehouseutils.WarehouseT, 0)

		// get all wh destinations for given source id
		connectionsMapLock.Lock()
		for _, srcMap := range connectionsMap {
			for srcID, w := range srcMap {
				if srcID == sourceID {
					wh = append(wh, w)
				}
			}
		}
		connectionsMapLock.Unlock()

		// return error if no such destinations found
		if len(wh) == 0 {
			err := fmt.Errorf("No warehouse destinations found for source id '%s'", sourceID)
			pkgLogger.Errorf("[WH]: %v", err)
			http.Error(w, err.Error(), http.StatusBadRequest)
			return
		}

		for _, warehouse := range wh {
			triggerUpload(warehouse)
		}
	}

	// create and write response
	res := warehouseutils.PendingEventsResponseT{
		PendingEvents:            pendingEvents,
		PendingStagingFilesCount: pendingStagingFileCount,
		PendingUploadCount:       pendingUploadCount,
	}

	resBody, err := json.Marshal(res)
	if err != nil {
		err := fmt.Errorf("Failed to marshall pending events response : %v", err)
		pkgLogger.Errorf("[WH]: %v", err)
		http.Error(w, err.Error(), http.StatusBadRequest)
		return
	}

	w.Write(resBody)
}

func getPendingStagingFileCount(sourceID string) (fileCount int64, err error) {
	var lastStagingFileID int64
	sqlStatement := fmt.Sprintf(`SELECT end_staging_file_id FROM %[1]s WHERE %[1]s.source_id='%[2]s' ORDER BY %[1]s.id DESC`, warehouseutils.WarehouseUploadsTable, sourceID)

	err = dbHandle.QueryRow(sqlStatement).Scan(&lastStagingFileID)
	if err != nil && err != sql.ErrNoRows {
		err = fmt.Errorf("Query: %s failed with Error : %w", sqlStatement, err)
		return
	}

	sqlStatement = fmt.Sprintf(`SELECT COUNT(*)
                                FROM %[1]s
								WHERE %[1]s.id > %[2]v AND %[1]s.source_id='%[3]s'`,
		warehouseutils.WarehouseStagingFilesTable, lastStagingFileID, sourceID)

	err = dbHandle.QueryRow(sqlStatement).Scan(&fileCount)
	if err != nil && err != sql.ErrNoRows {
		err = fmt.Errorf("Query: %s failed with Error : %w", sqlStatement, err)
		return
	}

	return fileCount, nil
}

func getPendingUploadCount(sourceID string) (uploadCount int64, err error) {
	sqlStatement := fmt.Sprintf(`SELECT COUNT(*)
								FROM %[1]s
								WHERE %[1]s.status NOT IN ('%[2]s', '%[3]s') AND %[1]s.source_id='%[4]s'
	`, warehouseutils.WarehouseUploadsTable, ExportedData, Aborted, sourceID)

	err = dbHandle.QueryRow(sqlStatement).Scan(&uploadCount)
	if err != nil && err != sql.ErrNoRows {
		err = fmt.Errorf("Query: %s failed with Error : %w", sqlStatement, err)
		return
	}

	return uploadCount, nil
}

func triggerUploadHandler(w http.ResponseWriter, r *http.Request) {
	// TODO : respond with errors in a common way
	pkgLogger.LogRequest(r)

	// read body
	body, err := ioutil.ReadAll(r.Body)
	if err != nil {
		pkgLogger.Errorf("[WH]: Error reading body: %v", err)
		http.Error(w, "can't read body", http.StatusBadRequest)
		return
	}
	defer r.Body.Close()

	// unmarshall body
	var triggerUploadReq warehouseutils.TriggerUploadRequestT
	err = json.Unmarshal(body, &triggerUploadReq)
	if err != nil {
		pkgLogger.Errorf("[WH]: Error unmarshalling body: %v", err)
		http.Error(w, "can't unmarshall body", http.StatusBadRequest)
		return
	}

	sourceID := triggerUploadReq.SourceID
	destID := triggerUploadReq.DestinationID

	// return error if source id and dest id is empty
	if sourceID == "" && destID == "" {
		err := fmt.Errorf("Empty source and destination id")
		pkgLogger.Errorf("[WH]: trigger upload : %v", err)
		http.Error(w, err.Error(), http.StatusBadRequest)
		return
	}

	wh := make([]warehouseutils.WarehouseT, 0)

	if sourceID != "" && destID == "" {
		// get all wh destinations for given source id
		connectionsMapLock.Lock()
		for _, srcMap := range connectionsMap {
			for srcID, w := range srcMap {
				if srcID == sourceID {
					wh = append(wh, w)
				}
			}
		}
		connectionsMapLock.Unlock()
	}

	//TODO : support cases where both source id and dest id is present and only dest id is present

	// return error if no such destinations found
	if len(wh) == 0 {
		err := fmt.Errorf("No warehouse destinations found for source id '%s'", sourceID)
		pkgLogger.Errorf("[WH]: %v", err)
		http.Error(w, err.Error(), http.StatusBadRequest)
		return
	}

	// iterate over each wh destination and trigger upload
	for _, warehouse := range wh {
		triggerUpload(warehouse)
	}

	w.WriteHeader(http.StatusOK)
}

func isUploadTriggered(wh warehouseutils.WarehouseT) bool {
	triggerUploadsMapLock.Lock()
	isTriggered := triggerUploadsMap[wh.Identifier]
	triggerUploadsMapLock.Unlock()
	return isTriggered
}

func triggerUpload(wh warehouseutils.WarehouseT) {
	triggerUploadsMapLock.Lock()
	triggerUploadsMap[wh.Identifier] = true
	triggerUploadsMapLock.Unlock()
	pkgLogger.Infof("[WH]: Upload triggered for warehouse '%s'", wh.Identifier)
}

func clearTriggeredUpload(wh warehouseutils.WarehouseT) {
	triggerUploadsMapLock.Lock()
	delete(triggerUploadsMap, wh.Identifier)
	triggerUploadsMapLock.Unlock()
}

func healthHandler(w http.ResponseWriter, r *http.Request) {
	dbService := ""
	pgNotifierService := ""
	if runningMode != DegradedMode {
		if !CheckPGHealth(notifier.GetDBHandle()) {
			http.Error(w, "Cannot connect to pgNotifierService", http.StatusInternalServerError)
			return
		}
		pgNotifierService = "UP"
	}

	if isMaster() {
		if !CheckPGHealth(dbHandle) {
			http.Error(w, "Cannot connect to dbService", http.StatusInternalServerError)
			return
		}
		dbService = "UP"
	}

	healthVal := fmt.Sprintf(`{"server":"UP", "db":"%s","pgNotifier":"%s","acceptingEvents":"TRUE","warehouseMode":"%s","goroutines":"%d"}`, dbService, pgNotifierService, strings.ToUpper(warehouseMode), runtime.NumGoroutine())
	w.Write([]byte(healthVal))
}

func getConnectionString() string {
	if !CheckForWarehouseEnvVars() {
		return jobsdb.GetConnectionString()
	}
	return fmt.Sprintf("host=%s port=%d user=%s "+
		"password=%s dbname=%s sslmode=%s",
		host, port, user, password, dbname, sslmode)
}

func startWebHandler() {
	// do not register same endpoint when running embedded in rudder backend
	if isStandAlone() {
		http.HandleFunc("/health", healthHandler)
	}
	if isMaster() {
		backendconfig.WaitForConfig()
		http.HandleFunc("/v1/process", processHandler)
		http.HandleFunc("/v1/warehouse/pending-events", pendingEventsHandler)
		http.HandleFunc("/v1/warehouse/trigger-upload", triggerUploadHandler)
		pkgLogger.Infof("WH: Starting warehouse master service in %d", webPort)
	} else {
		pkgLogger.Infof("WH: Starting warehouse slave service in %d", webPort)
	}
	log.Fatal(http.ListenAndServe(":"+strconv.Itoa(webPort), bugsnag.Handler(nil)))
}

// CheckForWarehouseEnvVars Checks if all the required Env Variables for Warehouse are present
func CheckForWarehouseEnvVars() bool {
	return config.IsEnvSet("WAREHOUSE_JOBS_DB_HOST") &&
		config.IsEnvSet("WAREHOUSE_JOBS_DB_USER") &&
		config.IsEnvSet("WAREHOUSE_JOBS_DB_DB_NAME") &&
		config.IsEnvSet("WAREHOUSE_JOBS_DB_PASSWORD")
}

// This checks if gateway is running or not
func isStandAlone() bool {
	return warehouseMode != EmbeddedMode && warehouseMode != PooledWHSlaveMode
}

func isMaster() bool {
	return warehouseMode == config.MasterMode ||
		warehouseMode == config.MasterSlaveMode ||
		warehouseMode == config.EmbeddedMode ||
		warehouseMode == config.PooledWHSlaveMode
}

func isSlave() bool {
	return warehouseMode == config.SlaveMode || warehouseMode == config.MasterSlaveMode || warehouseMode == config.EmbeddedMode
}

func isStandAloneSlave() bool {
	return warehouseMode == config.SlaveMode
}

func setupDB(connInfo string) {
	if isStandAloneSlave() {
		return
	}

	var err error
	dbHandle, err = sql.Open("postgres", connInfo)
	if err != nil {
		panic(err)
	}

	isDBCompatible, err := validators.IsPostgresCompatible(dbHandle)
	if err != nil {
		panic(err)
	}

	if !isDBCompatible {
		err := errors.New("Rudder Warehouse Service needs postgres version >= 10. Exiting")
		pkgLogger.Error(err)
		panic(err)
	}
	setupTables(dbHandle)
}

func Start(app app.Interface) {
	application = app
	time.Sleep(1 * time.Second)
	// do not start warehouse service if rudder core is not in normal mode and warehouse is running in same process as rudder core
	if !isStandAlone() && !db.IsNormalMode() {
		pkgLogger.Infof("Skipping start of warehouse service...")
		return
	}

	pkgLogger.Infof("WH: Starting Warehouse service...")
	psqlInfo := getConnectionString()

	setupDB(psqlInfo)
	defer func() {
		if r := recover(); r != nil {
			pkgLogger.Fatal(r)
			panic(r)
		}
		startWebHandler()
	}()

	runningMode := config.GetEnv("RSERVER_WAREHOUSE_RUNNING_MODE", "")
	if runningMode == DegradedMode {
		pkgLogger.Infof("WH: Running warehouse service in degared mode...")
		if isMaster() {
			rruntime.Go(func() {
				minimalConfigSubscriber()
			})
			InitWarehouseAPI(dbHandle, pkgLogger.Child("upload_api"))
		}
		return
	}
	var err error
	workspaceIdentifier := fmt.Sprintf(`%s::%s`, config.GetKubeNamespace(), misc.GetMD5Hash(config.GetWorkspaceToken()))
	notifier, err = pgnotifier.New(workspaceIdentifier, psqlInfo)
	if err != nil {
		panic(err)
	}

	//Setting up reporting client
	// only if standalone or embeded connecting to diff DB for warehouse
	if (isStandAlone() && isMaster()) || (jobsdb.GetConnectionString() != psqlInfo) {
		if application.Features().Reporting != nil {
			reporting := application.Features().Reporting.Setup(backendconfig.DefaultBackendConfig)
			reporting.AddClient(types.Config{ConnInfo: psqlInfo, ClientName: types.WAREHOUSE_REPORTING_CLIENT})
		}
	}

	if isStandAlone() && isMaster() {
		destinationdebugger.Setup()
	}

	if isSlave() {
		pkgLogger.Infof("WH: Starting warehouse slave...")
		setupSlave()
	}

	if isMaster() {
		pkgLogger.Infof("[WH]: Starting warehouse master...")
		err = notifier.AddTopic(StagingFilesPGNotifierChannel)
		if err != nil {
			panic(err)
		}
		rruntime.Go(func() {
			monitorDestRouters()
		})
		rruntime.Go(func() {
			runArchiver(dbHandle)
		})
		InitWarehouseAPI(dbHandle, pkgLogger.Child("upload_api"))
	}
}<|MERGE_RESOLUTION|>--- conflicted
+++ resolved
@@ -928,22 +928,13 @@
 }
 
 var loadFileFormatMap = map[string]string{
-<<<<<<< HEAD
-	"BQ":          "json",
-	"S3_DATALAKE": "json",
-	"RS":          "csv",
-	"SNOWFLAKE":   "csv",
-	"POSTGRES":    "csv",
-	"CLICKHOUSE":  "csv",
-	"MSSQL":       "csv",
-=======
-	"BQ":         "json.gz",
-	"RS":         "parquet",
-	"SNOWFLAKE":  "csv.gz",
-	"POSTGRES":   "csv.gz",
-	"CLICKHOUSE": "csv.gz",
-	"MSSQL":      "csv.gz",
->>>>>>> fa19c2c5
+	"BQ":          "json.gz",
+	"S3_DATALAKE": "parquet",
+	"RS":          "parquet",
+	"SNOWFLAKE":   "csv.gz",
+	"POSTGRES":    "csv.gz",
+	"CLICKHOUSE":  "csv.gz",
+	"MSSQL":       "csv.gz",
 }
 
 func minimalConfigSubscriber() {
