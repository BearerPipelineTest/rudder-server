package warehouse

import (
	"database/sql"
	"encoding/json"
	"errors"
	"fmt"
	"io/ioutil"
	"log"
	"net/http"
	"runtime"
	"strconv"
	"strings"
	"sync"
	"time"

	"github.com/bugsnag/bugsnag-go"
	"github.com/rudderlabs/rudder-server/config"
	backendconfig "github.com/rudderlabs/rudder-server/config/backend-config"
	"github.com/rudderlabs/rudder-server/jobsdb"
	"github.com/rudderlabs/rudder-server/rruntime"
	"github.com/rudderlabs/rudder-server/services/db"
	destinationConnectionTester "github.com/rudderlabs/rudder-server/services/destination-connection-tester"
	"github.com/rudderlabs/rudder-server/services/pgnotifier"
	migrator "github.com/rudderlabs/rudder-server/services/sql-migrator"
	"github.com/rudderlabs/rudder-server/services/validators"
	"github.com/rudderlabs/rudder-server/utils"
	"github.com/rudderlabs/rudder-server/utils/logger"
	"github.com/rudderlabs/rudder-server/utils/misc"
	"github.com/rudderlabs/rudder-server/utils/timeutil"
	"github.com/rudderlabs/rudder-server/warehouse/manager"
	warehouseutils "github.com/rudderlabs/rudder-server/warehouse/utils"
	"github.com/tidwall/gjson"
)

var (
	webPort                             int
	dbHandle                            *sql.DB
	notifier                            pgnotifier.PgNotifierT
	WarehouseDestinations               []string
	jobQueryBatchSize                   int
	noOfWorkers                         int
	noOfSlaveWorkerRoutines             int
	slaveWorkerRoutineBusy              []bool //Busy-true
	uploadFreqInS                       int64
	stagingFilesSchemaPaginationSize    int
	mainLoopSleep                       time.Duration
	workerRetrySleep                    time.Duration
	stagingFilesBatchSize               int
	crashRecoverWarehouses              []string
	inProgressMap                       map[string]bool
	inRecoveryMap                       map[string]bool
	inProgressMapLock                   sync.RWMutex
	lastExecMap                         map[string]int64
	lastExecMapLock                     sync.RWMutex
	warehouseMode                       string
	warehouseSyncPreFetchCount          int
	warehouseSyncFreqIgnore             bool
	activeWorkerCount                   int
	activeWorkerCountLock               sync.RWMutex
	minRetryAttempts                    int
	retryTimeWindow                     time.Duration
	maxStagingFileReadBufferCapacityInK int
)

var (
	host, user, password, dbname, sslmode string
	port                                  int
)

// warehouses worker modes
const (
	MasterMode      = "master"
	SlaveMode       = "slave"
	MasterSlaveMode = "master_and_slave"
	EmbeddedMode    = "embedded"
)

<<<<<<< HEAD
const StagingFileProcessPGChannel = "process_staging_file"
=======
const (
	DegradedMode = "degraded"
)
>>>>>>> 71e6fabd

type HandleT struct {
	destType             string
	warehouses           []warehouseutils.WarehouseT
	dbHandle             *sql.DB
	notifier             pgnotifier.PgNotifierT
	uploadToWarehouseQ   chan []ProcessStagingFilesJobT
	createLoadFilesQ     chan LoadFileJobT
	isEnabled            bool
	configSubscriberLock sync.RWMutex
	workerChannelMap     map[string]chan []*UploadJobT
	workerChannelMapLock sync.RWMutex
}

type ErrorResponseT struct {
	Error string
}

func init() {
	loadConfig()
}

func loadConfig() {
	//Port where WH is running
	webPort = config.GetInt("Warehouse.webPort", 8082)
	WarehouseDestinations = []string{"RS", "BQ", "SNOWFLAKE", "POSTGRES", "CLICKHOUSE"}
	jobQueryBatchSize = config.GetInt("Router.jobQueryBatchSize", 10000)
	noOfWorkers = config.GetInt("Warehouse.noOfWorkers", 8)
	noOfSlaveWorkerRoutines = config.GetInt("Warehouse.noOfSlaveWorkerRoutines", 4)
	stagingFilesBatchSize = config.GetInt("Warehouse.stagingFilesBatchSize", 240)
	uploadFreqInS = config.GetInt64("Warehouse.uploadFreqInS", 1800)
	mainLoopSleep = config.GetDuration("Warehouse.mainLoopSleepInS", 1) * time.Second
	workerRetrySleep = config.GetDuration("Warehouse.workerRetrySleepInS", 5) * time.Second
	crashRecoverWarehouses = []string{"RS"}
	inProgressMap = map[string]bool{}
	inRecoveryMap = map[string]bool{}
	lastExecMap = map[string]int64{}
	warehouseMode = config.GetString("Warehouse.mode", "embedded")
	host = config.GetEnv("WAREHOUSE_JOBS_DB_HOST", "localhost")
	user = config.GetEnv("WAREHOUSE_JOBS_DB_USER", "ubuntu")
	dbname = config.GetEnv("WAREHOUSE_JOBS_DB_DB_NAME", "ubuntu")
	port, _ = strconv.Atoi(config.GetEnv("WAREHOUSE_JOBS_DB_PORT", "5432"))
	password = config.GetEnv("WAREHOUSE_JOBS_DB_PASSWORD", "ubuntu") // Reading secrets from
	sslmode = config.GetEnv("WAREHOUSE_JOBS_DB_SSL_MODE", "disable")
	warehouseSyncPreFetchCount = config.GetInt("Warehouse.warehouseSyncPreFetchCount", 10)
	stagingFilesSchemaPaginationSize = config.GetInt("Warehouse.stagingFilesSchemaPaginationSize", 100)
	warehouseSyncFreqIgnore = config.GetBool("Warehouse.warehouseSyncFreqIgnore", false)
	minRetryAttempts = config.GetInt("Warehouse.minRetryAttempts", 3)
	retryTimeWindow = config.GetDuration("Warehouse.retryTimeWindowInMins", time.Duration(180)) * time.Minute
	maxStagingFileReadBufferCapacityInK = config.GetInt("Warehouse.maxStagingFileReadBufferCapacityInK", 1024)
}

// get name of the worker (`destID_namespace`) to be stored in map wh.workerChannelMap
func workerIdentifier(warehouse warehouseutils.WarehouseT) string {
	return fmt.Sprintf(`%s_%s`, warehouse.Destination.ID, warehouse.Namespace)
}

func (wh *HandleT) waitAndLockAvailableWorker() {
	// infinite loop to check for active workers count and retry if not
	// break after handling
	for {
		// check number of workers actively enagaged
		// if limit hit, sleep and check again
		// activeWorkerCount is across all wh.destType's
		activeWorkerCountLock.Lock()
		activeWorkers := activeWorkerCount
		if activeWorkers >= noOfWorkers {
			activeWorkerCountLock.Unlock()
			logger.Debugf("[WH]: Setting to sleep and waiting till activeWorkers are less than %d", noOfWorkers)
			// TODO: add randomness to this ?
			time.Sleep(workerRetrySleep)
			continue
		}
		activeWorkerCount++
		activeWorkerCountLock.Unlock()
		break
	}
}

func (wh *HandleT) releaseWorker() {
	// decrement number of workers actively engaged
	activeWorkerCountLock.Lock()
	activeWorkerCount--
	activeWorkerCountLock.Unlock()
}

func (wh *HandleT) initWorker(identifier string) chan []*UploadJobT {
	workerChan := make(chan []*UploadJobT, 100)
	rruntime.Go(func() {
		for {
			uploads := <-workerChan
			err := wh.handleUploadJobs(uploads)
			if err != nil {
				logger.Errorf("[WH] Failed in handle Upload jobs for worker")
			}
			setDestInProgress(uploads[0].warehouse, false)
		}
	})
	return workerChan
}

func (wh *HandleT) handleUploadJobs(jobs []*UploadJobT) error {

	// Waits till a worker is available to process
	wh.waitAndLockAvailableWorker()

	var err error
	for _, uploadJob := range jobs {
		// Process the upload job
		timerStat := uploadJob.timerStat("upload_time")
		timerStat.Start()
		err = uploadJob.run()
		wh.recordDeliveryStatus(uploadJob.warehouse.Destination.ID, uploadJob.upload.ID)
		if err != nil {
			// do not process other jobs so that uploads are done in order
			break
		}
		timerStat.End()
		onSuccessfulUpload(uploadJob.warehouse)
	}

	wh.releaseWorker()

	return err
}

func (wh *HandleT) backendConfigSubscriber() {
	ch := make(chan utils.DataEvent)
	backendconfig.Subscribe(ch, backendconfig.TopicBackendConfig)
	for {
		config := <-ch
		wh.configSubscriberLock.Lock()
		wh.warehouses = []warehouseutils.WarehouseT{}
		allSources := config.Data.(backendconfig.SourcesT)

		for _, source := range allSources.Sources {
			if len(source.Destinations) > 0 {
				for _, destination := range source.Destinations {
					if destination.DestinationDefinition.Name == wh.destType {
						namespace := wh.getNamespace(destination.Config, source, destination, wh.destType)
						warehouse := warehouseutils.WarehouseT{
							Source:      source,
							Destination: destination,
							Namespace:   namespace,
							Type:        wh.destType,
							Identifier:  warehouseutils.GetWarehouseIdentifier(wh.destType, source.ID, destination.ID),
						}
						wh.warehouses = append(wh.warehouses, warehouse)

						workerName := workerIdentifier(warehouse)
						wh.workerChannelMapLock.Lock()
						// spawn one worker for each unique destID_namespace
						// check this commit to https://github.com/rudderlabs/rudder-server/pull/476/commits/4a0a10e5faa2c337c457f14c3ad1c32e2abfb006
						// to avoid creating goroutine for disabled sources/destiantions
						if _, ok := wh.workerChannelMap[workerName]; !ok {
							workerChan := wh.initWorker(workerName)
							wh.workerChannelMap[workerName] = workerChan
						}
						wh.workerChannelMapLock.Unlock()

						// send last 10 warehouse upload's status to control plane
						if destination.Config != nil && destination.Enabled && destination.Config["eventDelivery"] == true {
							sourceID := source.ID
							destinationID := destination.ID
							rruntime.Go(func() {
								wh.syncLiveWarehouseStatus(sourceID, destinationID)
							})
						}
						// test and send connection status to control plane
						if val, ok := destination.Config["testConnection"].(bool); ok && val {
							destination := destination
							rruntime.Go(func() {
								testResponse := destinationConnectionTester.TestWarehouseDestinationConnection(destination)
								destinationConnectionTester.UploadDestinationConnectionTesterResponse(testResponse, destination.ID)
							})
						}

						if warehouseutils.IDResolutionEnabled() && misc.ContainsString(warehouseutils.IdentityEnabledWarehouses, warehouse.Type) {
							wh.setupIdentityTables(warehouse)
							if shouldPopulateHistoricIdentities && warehouse.Destination.Enabled {
								// non blocking populate historic identities
								wh.populateHistoricIdentities(warehouse)
							}
						}
					}
				}
			}
		}
		logger.Debug("[WH] Unlocking config sub lock: %s", wh.destType)
		wh.configSubscriberLock.Unlock()
	}
}

// getNamespace sets namespace name in the following order
// 	1. user set name from destinationConfig
// 	2. from existing record in wh_schemas with same source + dest combo
// 	3. convert source name
func (wh *HandleT) getNamespace(config interface{}, source backendconfig.SourceT, destination backendconfig.DestinationT, destType string) string {
	configMap := config.(map[string]interface{})
	var namespace string
	if destType == "CLICKHOUSE" {
		//TODO: Handle if configMap["database"] is nil
		return configMap["database"].(string)
	}
	if configMap["namespace"] != nil {
		namespace = configMap["namespace"].(string)
		if len(strings.TrimSpace(namespace)) > 0 {
			return warehouseutils.ToProviderCase(destType, warehouseutils.ToSafeNamespace(destType, namespace))
		}
	}
	var exists bool
	if namespace, exists = warehouseutils.GetNamespace(source, destination, wh.dbHandle); !exists {
		namespace = warehouseutils.ToProviderCase(destType, warehouseutils.ToSafeNamespace(destType, source.Name))
	}
	return namespace
}

func (wh *HandleT) getStagingFiles(warehouse warehouseutils.WarehouseT, startID int64, endID int64) ([]*StagingFileT, error) {
	sqlStatement := fmt.Sprintf(`SELECT id, location
                                FROM %[1]s
								WHERE %[1]s.id >= %[2]v AND %[1]s.id <= %[3]v AND %[1]s.source_id='%[4]s' AND %[1]s.destination_id='%[5]s'
								ORDER BY id ASC`,
		warehouseutils.WarehouseStagingFilesTable, startID, endID, warehouse.Source.ID, warehouse.Destination.ID)
	rows, err := wh.dbHandle.Query(sqlStatement)
	if err != nil && err != sql.ErrNoRows {
		panic(err)
	}
	defer rows.Close()

	var stagingFilesList []*StagingFileT
	for rows.Next() {
		var jsonUpload StagingFileT
		err := rows.Scan(&jsonUpload.ID, &jsonUpload.Location)
		if err != nil {
			panic(err)
		}
		stagingFilesList = append(stagingFilesList, &jsonUpload)
	}

	return stagingFilesList, nil
}

func (wh *HandleT) getPendingStagingFiles(warehouse warehouseutils.WarehouseT) ([]*StagingFileT, error) {
	var lastStagingFileID int64
	sqlStatement := fmt.Sprintf(`SELECT end_staging_file_id FROM %[1]s WHERE %[1]s.destination_type='%[2]s' AND %[1]s.source_id='%[3]s' AND %[1]s.destination_id='%[4]s' AND (%[1]s.status= '%[5]s' OR %[1]s.status = '%[6]s') ORDER BY %[1]s.id DESC`, warehouseutils.WarehouseUploadsTable, warehouse.Type, warehouse.Source.ID, warehouse.Destination.ID, ExportedDataState, AbortedState)

	err := wh.dbHandle.QueryRow(sqlStatement).Scan(&lastStagingFileID)
	if err != nil && err != sql.ErrNoRows {
		panic(err)
	}

	sqlStatement = fmt.Sprintf(`SELECT id, location, first_event_at, last_event_at
                                FROM %[1]s
								WHERE %[1]s.id > %[2]v AND %[1]s.source_id='%[3]s' AND %[1]s.destination_id='%[4]s'
								ORDER BY id ASC`,
		warehouseutils.WarehouseStagingFilesTable, lastStagingFileID, warehouse.Source.ID, warehouse.Destination.ID)
	rows, err := wh.dbHandle.Query(sqlStatement)
	if err != nil && err != sql.ErrNoRows {
		panic(err)
	}
	defer rows.Close()

	var stagingFilesList []*StagingFileT
	var firstEventAt, lastEventAt sql.NullTime
	for rows.Next() {
		var jsonUpload StagingFileT
		err := rows.Scan(&jsonUpload.ID, &jsonUpload.Location, &firstEventAt, &lastEventAt)
		if err != nil {
			panic(err)
		}
		jsonUpload.FirstEventAt = firstEventAt.Time
		jsonUpload.LastEventAt = lastEventAt.Time
		stagingFilesList = append(stagingFilesList, &jsonUpload)
	}

	return stagingFilesList, nil
}

func (wh *HandleT) initUpload(warehouse warehouseutils.WarehouseT, jsonUploadsList []*StagingFileT) UploadT {
	sqlStatement := fmt.Sprintf(`INSERT INTO %s (source_id, namespace, destination_id, destination_type, start_staging_file_id, end_staging_file_id, start_load_file_id, end_load_file_id, status, schema, error, first_event_at, last_event_at, created_at, updated_at)
	VALUES ($1, $2, $3, $4, $5, $6 ,$7, $8, $9, $10, $11, $12, $13, $14, $15) RETURNING id`, warehouseutils.WarehouseUploadsTable)
	logger.Infof("[WH]: %s: Creating record in %s table: %v", wh.destType, warehouseutils.WarehouseUploadsTable, sqlStatement)
	stmt, err := wh.dbHandle.Prepare(sqlStatement)
	if err != nil {
		panic(err)
	}
	defer stmt.Close()

	startJSONID := jsonUploadsList[0].ID
	endJSONID := jsonUploadsList[len(jsonUploadsList)-1].ID
	namespace := warehouse.Namespace

	var firstEventAt, lastEventAt time.Time
	if ok := jsonUploadsList[0].FirstEventAt.IsZero(); !ok {
		firstEventAt = jsonUploadsList[0].FirstEventAt
	}
	if ok := jsonUploadsList[len(jsonUploadsList)-1].LastEventAt.IsZero(); !ok {
		lastEventAt = jsonUploadsList[len(jsonUploadsList)-1].LastEventAt
	}

	now := timeutil.Now()
	row := stmt.QueryRow(warehouse.Source.ID, namespace, warehouse.Destination.ID, wh.destType, startJSONID, endJSONID, 0, 0, WaitingState, "{}", "{}", firstEventAt, lastEventAt, now, now)

	var uploadID int64
	err = row.Scan(&uploadID)
	if err != nil {
		panic(err)
	}

	upload := UploadT{
		ID:                 uploadID,
		Namespace:          warehouse.Namespace,
		SourceID:           warehouse.Source.ID,
		DestinationID:      warehouse.Destination.ID,
		DestinationType:    wh.destType,
		StartStagingFileID: startJSONID,
		EndStagingFileID:   endJSONID,
		Status:             WaitingState,
	}

	return upload
}

func (wh *HandleT) getPendingUploads(warehouse warehouseutils.WarehouseT) ([]UploadT, error) {

	sqlStatement := fmt.Sprintf(`SELECT id, status, schema, namespace, source_id, destination_id, destination_type, start_staging_file_id, end_staging_file_id, start_load_file_id, end_load_file_id, error, timings->0 as firstTiming, timings->-1 as lastTiming FROM %[1]s WHERE (%[1]s.destination_type='%[2]s' AND %[1]s.source_id='%[3]s' AND %[1]s.destination_id = '%[4]s' AND %[1]s.status != '%[5]s' AND %[1]s.status != '%[6]s') ORDER BY id asc`, warehouseutils.WarehouseUploadsTable, wh.destType, warehouse.Source.ID, warehouse.Destination.ID, ExportedDataState, AbortedState)

	rows, err := wh.dbHandle.Query(sqlStatement)
	if err != nil && err != sql.ErrNoRows {
		return []UploadT{}, err
	}

	if err == sql.ErrNoRows {
		return []UploadT{}, nil
	}
	defer rows.Close()

	var uploads []UploadT
	for rows.Next() {
		var upload UploadT
		var schema json.RawMessage
		var firstTiming sql.NullString
		var lastTiming sql.NullString
		err := rows.Scan(&upload.ID, &upload.Status, &schema, &upload.Namespace, &upload.SourceID, &upload.DestinationID, &upload.DestinationType, &upload.StartStagingFileID, &upload.EndStagingFileID, &upload.StartLoadFileID, &upload.EndLoadFileID, &upload.Error, &firstTiming, &lastTiming)
		if err != nil {
			panic(err)
		}
		upload.Schema = warehouseutils.JSONSchemaToMap(schema)

		_, upload.FirstAttemptAt = warehouseutils.TimingFromJSONString(firstTiming)
		var lastStatus string
		lastStatus, upload.LastAttemptAt = warehouseutils.TimingFromJSONString(lastTiming)
		upload.Attempts = gjson.Get(string(upload.Error), fmt.Sprintf(`%s.attempt`, lastStatus)).Int()

		uploads = append(uploads, upload)
	}

	return uploads, nil
}

func setDestInProgress(warehouse warehouseutils.WarehouseT, starting bool) {
	inProgressMapLock.Lock()
	defer inProgressMapLock.Unlock()
	if starting {
		inProgressMap[warehouse.Identifier] = true
	} else {
		delete(inProgressMap, warehouse.Identifier)
	}
}

func isDestInProgress(warehouse warehouseutils.WarehouseT) bool {
	inProgressMapLock.RLock()
	defer inProgressMapLock.RUnlock()
	if inProgressMap[warehouse.Identifier] {
		return true
	}
	return false
}

func uploadFrequencyExceeded(warehouse warehouseutils.WarehouseT, syncFrequency string) bool {
	freqInS := uploadFreqInS
	if syncFrequency != "" {
		freqInMin, _ := strconv.ParseInt(syncFrequency, 10, 64)
		freqInS = freqInMin * 60
	}
	lastExecMapLock.Lock()
	defer lastExecMapLock.Unlock()
	if lastExecTime, ok := lastExecMap[warehouse.Identifier]; ok && timeutil.Now().Unix()-lastExecTime < freqInS {
		return true
	}
	return false
}

func setLastExec(warehouse warehouseutils.WarehouseT) {
	lastExecMapLock.Lock()
	defer lastExecMapLock.Unlock()
	lastExecMap[warehouse.Identifier] = timeutil.Now().Unix()
}

func (wh *HandleT) getUploadJobsForPendingUploads(warehouse warehouseutils.WarehouseT, whManager manager.ManagerI, pendingUploads []UploadT) ([]*UploadJobT, error) {
	uploadJobs := []*UploadJobT{}
	for _, pendingUpload := range pendingUploads {
		if !wh.canStartPendingUpload(pendingUpload, warehouse) {
			logger.Debugf("[WH]: Skipping pending upload for %s since current time less than next retry time", warehouse.Identifier)
			break
		}
		stagingFilesList, err := wh.getStagingFiles(warehouse, pendingUpload.StartStagingFileID, pendingUpload.EndStagingFileID)
		if err != nil {
			return uploadJobs, err
		}

		uploadJob := UploadJobT{
			upload:       &pendingUpload,
			stagingFiles: stagingFilesList,
			warehouse:    warehouse,
			whManager:    whManager,
			dbHandle:     wh.dbHandle,
			pgNotifier:   &wh.notifier,
		}

		logger.Debugf("[WH]: Adding job %+v", uploadJob)
		uploadJobs = append(uploadJobs, &uploadJob)
	}

	return uploadJobs, nil
}

func (wh *HandleT) getUploadJobsForNewStagingFiles(warehouse warehouseutils.WarehouseT, whManager manager.ManagerI, stagingFilesList []*StagingFileT) ([]*UploadJobT, error) {
	count := 0
	var uploadJobs []*UploadJobT
	// Process staging files in batches of stagingFilesBatchSize
	// Eg. If there are 1000 pending staging files and stagingFilesBatchSize is 100,
	// Then we create 10 new entries in wh_uploads table each with 100 staging files
	for {
		lastIndex := count + stagingFilesBatchSize
		if lastIndex >= len(stagingFilesList) {
			lastIndex = len(stagingFilesList)
		}

		upload := wh.initUpload(warehouse, stagingFilesList[count:lastIndex])

		job := UploadJobT{
			upload:       &upload,
			stagingFiles: stagingFilesList[count:lastIndex],
			warehouse:    warehouse,
			whManager:    whManager,
			dbHandle:     wh.dbHandle,
			pgNotifier:   &wh.notifier,
		}

		uploadJobs = append(uploadJobs, &job)
		count += stagingFilesBatchSize
		if count >= len(stagingFilesList) {
			break
		}
	}

	return uploadJobs, nil
}

func (wh *HandleT) processJobs(warehouse warehouseutils.WarehouseT) (numJobs int, err error) {
	if isDestInProgress(warehouse) {
		logger.Debugf("[WH]: Skipping upload loop since %s upload in progress", warehouse.Identifier)
		return 0, nil
	}

	enqueuedJobs := false
	setDestInProgress(warehouse, true)
	defer func() {
		if !enqueuedJobs {
			setDestInProgress(warehouse, false)
		}
	}()

	whManager, err := manager.New(wh.destType)
	if err != nil {
		return 0, err
	}

	// Step 1: Crash recovery after restart
	// Remove pending temp tables in Redshift etc.
	_, ok := inRecoveryMap[warehouse.Destination.ID]
	if ok {
		logger.Infof("[WH]: Crash recovering for %s:%s", wh.destType, warehouse.Destination.ID)
		err = whManager.CrashRecover(warehouse)
		if err != nil {
			return 0, err
		}
		delete(inRecoveryMap, warehouse.Destination.ID)
	}

	var uploadJobs []*UploadJobT

	// Step 2: Handle any Pending uploads
	// An upload job is pending if it is neither exported nor aborted

	pendingUploads, err := wh.getPendingUploads(warehouse)
	if err != nil {
		logger.Errorf("[WH]: Failed to get pending uploads: %s with error %w", warehouse.Identifier, err)
		return 0, err
	}

	if len(pendingUploads) > 0 {
		logger.Infof("[WH]: Found pending uploads: %v for %s", len(pendingUploads), warehouse.Identifier)
		uploadJobs, err = wh.getUploadJobsForPendingUploads(warehouse, whManager, pendingUploads)
		if err != nil {
			logger.Errorf("[WH]: Failed to create upload jobs for %s from pending uploads with error: %w", warehouse.Identifier, err)
			return 0, err
		}
		wh.enqueueUploadJobs(uploadJobs, warehouse)
		enqueuedJobs = true
		return len(uploadJobs), nil
	}

	// Step 3: Handle pending staging files. Create new uploads for them
	// We will perform only one of Step 2 or Step 3, in every execution

	if !wh.canStartUpload(warehouse) {
		logger.Debugf("[WH]: Skipping upload loop since %s upload freq not exceeded", warehouse.Identifier)
		return 0, nil
	}

	stagingFilesList, err := wh.getPendingStagingFiles(warehouse)
	if err != nil {
		logger.Errorf("[WH]: Failed to get pending staging files: %s with error %w", warehouse.Identifier, err)
		return 0, err
	}
	if len(stagingFilesList) == 0 {
		logger.Debugf("[WH]: Found no pending staging files for %s", warehouse.Identifier)
		return 0, nil
	}

	uploadJobs, err = wh.getUploadJobsForNewStagingFiles(warehouse, whManager, stagingFilesList)
	if err != nil {
		logger.Errorf("[WH]: Failed to create upload jobs for %s for new staging files with error: %w", warehouse.Identifier, err)
		return 0, err
	}

	setLastExec(warehouse)
	wh.enqueueUploadJobs(uploadJobs, warehouse)
	enqueuedJobs = true
	return len(uploadJobs), nil
}

func (wh *HandleT) mainLoop() {
	for {

		wh.configSubscriberLock.RLock()
		if !wh.isEnabled {
			time.Sleep(mainLoopSleep)
			wh.configSubscriberLock.RUnlock()
			continue
		}

		warehouses := wh.warehouses
		wh.configSubscriberLock.RUnlock()

		for _, warehouse := range warehouses {
			logger.Debugf("[WH] Processing Jobs for warehouse: %s", warehouse.Identifier)
			_, err := wh.processJobs(warehouse)
			if err != nil {
				logger.Errorf("[WH] Failed to process warehouse Jobs: %w", err)
			}
		}
		time.Sleep(mainLoopSleep)
	}
}

func (wh *HandleT) enqueueUploadJobs(uploads []*UploadJobT, warehouse warehouseutils.WarehouseT) {
	if len(uploads) == 0 {
		logger.Errorf("[WH]: Zero upload jobs, not enqueuing")
		return
	}
	workerName := workerIdentifier(warehouse)
	wh.workerChannelMapLock.Lock()
	wh.workerChannelMap[workerName] <- uploads
	wh.workerChannelMapLock.Unlock()
}

func getBucketFolder(batchID string, tableName string) string {
	return fmt.Sprintf(`%v-%v`, batchID, tableName)
}

//Enable enables a router :)
func (wh *HandleT) Enable() {
	wh.isEnabled = true
}

//Disable disables a router:)
func (wh *HandleT) Disable() {
	wh.isEnabled = false
}

func (wh *HandleT) setInterruptedDestinations() (err error) {
	if !misc.Contains(crashRecoverWarehouses, wh.destType) {
		return
	}
	sqlStatement := fmt.Sprintf(`SELECT destination_id FROM %s WHERE destination_type='%s' AND (status='%s' OR status='%s')`, warehouseutils.WarehouseUploadsTable, wh.destType, ExportingDataState, ExportingDataFailedState)
	rows, err := wh.dbHandle.Query(sqlStatement)
	if err != nil {
		panic(err)
	}
	defer rows.Close()

	for rows.Next() {
		var destID string
		err := rows.Scan(&destID)
		if err != nil {
			panic(err)
		}
		inRecoveryMap[destID] = true
	}
	return err
}

func (wh *HandleT) Setup(whType string) {
	logger.Infof("[WH]: Warehouse Router started: %s", whType)
	wh.dbHandle = dbHandle
	wh.notifier = notifier
	wh.destType = whType
	wh.setInterruptedDestinations()
	wh.Enable()
	wh.uploadToWarehouseQ = make(chan []ProcessStagingFilesJobT)
	wh.createLoadFilesQ = make(chan LoadFileJobT)
	wh.workerChannelMap = make(map[string]chan []*UploadJobT)
	rruntime.Go(func() {
		wh.backendConfigSubscriber()
	})
	rruntime.Go(func() {
		wh.mainLoop()
	})
}

var loadFileFormatMap = map[string]string{
	"BQ":         "json",
	"RS":         "csv",
	"SNOWFLAKE":  "csv",
	"POSTGRES":   "csv",
	"CLICKHOUSE": "csv",
}

// Gets the config from config backend and extracts enabled writekeys
func monitorDestRouters() {
	ch := make(chan utils.DataEvent)
	backendconfig.Subscribe(ch, backendconfig.TopicBackendConfig)
	dstToWhRouter := make(map[string]*HandleT)

	for {
		config := <-ch
		sources := config.Data.(backendconfig.SourcesT)
		enabledDestinations := make(map[string]bool)
		for _, source := range sources.Sources {
			for _, destination := range source.Destinations {
				enabledDestinations[destination.DestinationDefinition.Name] = true
				if misc.Contains(WarehouseDestinations, destination.DestinationDefinition.Name) {
					wh, ok := dstToWhRouter[destination.DestinationDefinition.Name]
					if !ok {
						logger.Info("Starting a new Warehouse Destination Router: ", destination.DestinationDefinition.Name)
						wh = &HandleT{}
						wh.configSubscriberLock.Lock()
						wh.Setup(destination.DestinationDefinition.Name)
						wh.configSubscriberLock.Unlock()
						dstToWhRouter[destination.DestinationDefinition.Name] = wh
					} else {
						logger.Debug("Enabling existing Destination: ", destination.DestinationDefinition.Name)
						wh.configSubscriberLock.Lock()
						wh.Enable()
						wh.configSubscriberLock.Unlock()
					}
				}
			}
		}

		keys := misc.StringKeys(dstToWhRouter)
		for _, key := range keys {
			if _, ok := enabledDestinations[key]; !ok {
				if wh, ok := dstToWhRouter[key]; ok {
					logger.Info("Disabling a existing warehouse destination: ", key)
					wh.configSubscriberLock.Lock()
					wh.Disable()
					wh.configSubscriberLock.Unlock()
				}
			}
		}
	}
}

func setupTables(dbHandle *sql.DB) {
	m := &migrator.Migrator{
		Handle:                     dbHandle,
		MigrationsTable:            "wh_schema_migrations",
		ShouldForceSetLowerVersion: config.GetBool("SQLMigrator.forceSetLowerVersion", false),
	}

	err := m.Migrate("warehouse")
	if err != nil {
		panic(fmt.Errorf("Could not run warehouse database migrations: %w", err))
	}
}

func CheckPGHealth() bool {
	rows, err := dbHandle.Query(fmt.Sprintf(`SELECT 'Rudder Warehouse DB Health Check'::text as message`))
	if err != nil {
		logger.Error(err)
		return false
	}
	defer rows.Close()
	return true
}

func processHandler(w http.ResponseWriter, r *http.Request) {
	logger.LogRequest(r)

	body, err := ioutil.ReadAll(r.Body)
	if err != nil {
		logger.Errorf("[WH]: Error reading body: %v", err)
		http.Error(w, "can't read body", http.StatusBadRequest)
		return
	}
	defer r.Body.Close()

	var stagingFile warehouseutils.StagingFileT
	json.Unmarshal(body, &stagingFile)

	var firstEventAt, lastEventAt interface{}
	firstEventAt = stagingFile.FirstEventAt
	lastEventAt = stagingFile.LastEventAt
	if stagingFile.FirstEventAt == "" || stagingFile.LastEventAt == "" {
		firstEventAt = nil
		lastEventAt = nil
	}

	logger.Debugf("[WH]: Creating staging file entry in %s table with schema: %+v", warehouseutils.WarehouseStagingFilesTable, stagingFile.Schema)
	schemaPayload, err := json.Marshal(stagingFile.Schema)
	sqlStatement := fmt.Sprintf(`INSERT INTO %s (location, schema, source_id, destination_id, status, total_events, first_event_at, last_event_at, created_at, updated_at)
									   VALUES ($1, $2, $3, $4, $5, $6, $7, $8, $9, $9)`, warehouseutils.WarehouseStagingFilesTable)
	stmt, err := dbHandle.Prepare(sqlStatement)
	if err != nil {
		panic(err)
	}
	defer stmt.Close()

	_, err = stmt.Exec(stagingFile.Location, schemaPayload, stagingFile.BatchDestination.Source.ID, stagingFile.BatchDestination.Destination.ID, warehouseutils.StagingFileWaitingState, stagingFile.TotalEvents, firstEventAt, lastEventAt, timeutil.Now())
	if err != nil {
		panic(err)
	}
}

func healthHandler(w http.ResponseWriter, r *http.Request) {
	var dbService string = "UP"
	if !CheckPGHealth() {
		dbService = "DOWN"
	}
	healthVal := fmt.Sprintf(`{"server":"UP", "db":"%s","acceptingEvents":"TRUE","warehouseMode":"%s","goroutines":"%d"}`, dbService, strings.ToUpper(warehouseMode), runtime.NumGoroutine())
	w.Write([]byte(healthVal))
}

func getConnectionString() string {
	if warehouseMode == config.EmbeddedMode {
		return jobsdb.GetConnectionString()
	}
	return fmt.Sprintf("host=%s port=%d user=%s "+
		"password=%s dbname=%s sslmode=%s",
		host, port, user, password, dbname, sslmode)
}

func startWebHandler() {
	// do not register same endpoint when running embedded in rudder backend
	if isStandAlone() {
		http.HandleFunc("/health", healthHandler)
	}
	if isMaster() {
		backendconfig.WaitForConfig()
		http.HandleFunc("/v1/process", processHandler)
		logger.Infof("[WH]: Starting warehouse master service in %d", webPort)
	} else {
		logger.Infof("[WH]: Starting warehouse slave service in %d", webPort)
	}
	log.Fatal(http.ListenAndServe(":"+strconv.Itoa(webPort), bugsnag.Handler(nil)))
}

func isStandAlone() bool {
	return warehouseMode != EmbeddedMode
}

func isMaster() bool {
	return warehouseMode == config.MasterMode || warehouseMode == config.MasterSlaveMode || warehouseMode == config.EmbeddedMode
}

func isSlave() bool {
	return warehouseMode == config.SlaveMode || warehouseMode == config.MasterSlaveMode || warehouseMode == config.EmbeddedMode
}

func Start() {
	time.Sleep(1 * time.Second)
	// do not start warehouse service if rudder core is not in normal mode and warehouse is running in same process as rudder core
	if !isStandAlone() && !db.IsNormalMode() {
		logger.Infof("Skipping start of warehouse service...")
		return
	}

	logger.Infof("[WH]: Starting Warehouse service...")
	var err error
	psqlInfo := getConnectionString()

	dbHandle, err = sql.Open("postgres", psqlInfo)
	if err != nil {
		panic(err)
	}

	isDBCompatible, err := validators.IsPostgresCompatible(dbHandle)
	if err != nil {
		panic(err)
	}

	if !isDBCompatible {
		err := errors.New("Rudder Warehouse Service needs postgres version >= 10. Exiting")
		logger.Error(err)
		panic(err)
	}

	setupTables(dbHandle)

	defer startWebHandler()

	runningMode := config.GetEnv("RSERVER_WAREHOUSE_RUNNING_MODE", "")
	if runningMode == DegradedMode {
		return
	}

	notifier, err = pgnotifier.New(psqlInfo)
	if err != nil {
		panic(err)
	}

	if isSlave() {
		logger.Infof("[WH]: Starting warehouse slave...")
		setupSlave()
	}

	if isMaster() {
		logger.Infof("[WH]: Starting warehouse master...")
		err = notifier.AddTopic(StagingFileProcessPGChannel)
		if err != nil {
			panic(err)
		}
		rruntime.Go(func() {
			monitorDestRouters()
		})
	}
}<|MERGE_RESOLUTION|>--- conflicted
+++ resolved
@@ -76,13 +76,10 @@
 	EmbeddedMode    = "embedded"
 )
 
-<<<<<<< HEAD
-const StagingFileProcessPGChannel = "process_staging_file"
-=======
 const (
-	DegradedMode = "degraded"
+	DegradedMode                = "degraded"
+	StagingFileProcessPGChannel = "process_staging_file"
 )
->>>>>>> 71e6fabd
 
 type HandleT struct {
 	destType             string
