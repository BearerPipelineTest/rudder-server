package warehouse

import (
	"bufio"
	"compress/gzip"
	"context"
	"encoding/json"
	"fmt"
	"os"
	"path/filepath"
	"reflect"
	"sort"
	"strconv"
	"strings"
	"time"

	uuid "github.com/gofrs/uuid"
	"github.com/rudderlabs/rudder-server/config"
	"github.com/rudderlabs/rudder-server/rruntime"
	"github.com/rudderlabs/rudder-server/services/filemanager"
	"github.com/rudderlabs/rudder-server/services/pgnotifier"
	"github.com/rudderlabs/rudder-server/utils/misc"
	"github.com/rudderlabs/rudder-server/utils/timeutil"
	warehouseutils "github.com/rudderlabs/rudder-server/warehouse/utils"
)

// Temporary store for processing staging file to load file
type JobRunT struct {
	job                  PayloadT
	stagingFilePath      string
	uuidTS               time.Time
	outputFileWritersMap map[string]warehouseutils.LoadFileWriterI
	tableEventCountMap   map[string]int
	stagingFileReader    *gzip.Reader
	whIdentifier         string
}

func (jobRun *JobRunT) setStagingFileReader() (reader *gzip.Reader, endOfFile bool) {

	job := jobRun.job
	pkgLogger.Debugf("Starting read from downloaded staging file: %s", job.StagingFileLocation)
	rawf, err := os.Open(jobRun.stagingFilePath)
	if err != nil {
		pkgLogger.Errorf("[WH]: Error opening file using os.Open at path:%s downloaded from %s", jobRun.stagingFilePath, job.StagingFileLocation)
		panic(err)
	}
	reader, err = gzip.NewReader(rawf)
	if err != nil {
		if err.Error() == "EOF" {
			return nil, true
		}
		pkgLogger.Errorf("[WH]: Error reading file using gzip.NewReader at path:%s downloaded from %s", jobRun.stagingFilePath, job.StagingFileLocation)
		panic(err)
	}

	jobRun.stagingFileReader = reader
	return reader, false
}

/*
 * Get download path for the job. Also creates missing directories for this path
 */
func (jobRun *JobRunT) setStagingFileDownloadPath() (filePath string) {
	job := jobRun.job
	dirName := "/rudder-warehouse-json-uploads-tmp/"
	tmpDirPath, err := misc.CreateTMPDIR()
	if err != nil {
		pkgLogger.Errorf("[WH]: Failed to create tmp DIR")
		panic(err)
	}
	filePath = tmpDirPath + dirName + fmt.Sprintf(`%s_%s/`, job.DestinationType, job.DestinationID) + job.StagingFileLocation
	err = os.MkdirAll(filepath.Dir(filePath), os.ModePerm)
	if err != nil {
		panic(err)
	}
	jobRun.stagingFilePath = filePath
	return filePath
}

// Get fileManager
func (job *PayloadT) getFileManager() (filemanager.FileManager, error) {
	storageProvider := warehouseutils.ObjectStorageType(job.DestinationType, job.DestinationConfig, job.UseRudderStorage)
	fileManager, err := filemanager.New(&filemanager.SettingsT{
		Provider: storageProvider,
		Config: misc.GetObjectStorageConfig(misc.ObjectStorageOptsT{
			Provider:                    storageProvider,
			Config:                      job.DestinationConfig,
			UseRudderStorage:            job.UseRudderStorage,
			RudderStoragePrefixOverride: job.RudderStoragePrefix,
		}),
	})
	return fileManager, err
}

/*
 * Download Staging file for the job
 */
func (jobRun *JobRunT) downloadStagingFile() error {
	filePath := jobRun.stagingFilePath
	file, err := os.Create(filePath)
	if err != nil {
		panic(err)
	}

	job := jobRun.job
	downloader, err := jobRun.job.getFileManager()
	if err != nil {
		pkgLogger.Errorf("[WH]: Failed to initialize downloader")
		return err
	}

	timer := jobRun.timerStat("download_staging_file_time")
	timer.Start()

	err = downloader.Download(file, job.StagingFileLocation)
	if err != nil {
		pkgLogger.Errorf("[WH]: Failed to download file")
		return err
	}
	file.Close()
	timer.End()

	fi, err := os.Stat(filePath)
	if err != nil {
		pkgLogger.Errorf("[WH]: Error getting file size of downloaded staging file: ", err)
		return err
	}
	fileSize := fi.Size()
	pkgLogger.Debugf("[WH]: Downloaded staging file %s size:%v", job.StagingFileLocation, fileSize)

	return nil
}

func (job *PayloadT) getDiscardsTable() string {
	return warehouseutils.ToProviderCase(job.DestinationType, warehouseutils.DiscardsTable)
}

func (jobRun *JobRunT) getLoadFilePath(tableName string) string {
<<<<<<< HEAD
	randomness := uuid.NewV4().String()
	return strings.TrimSuffix(jobRun.stagingFilePath, "json.gz") + tableName + fmt.Sprintf(`.%s`, randomness) + fmt.Sprintf(`.%s`, jobRun.getLoadFileFormat())
}

// TODO: Discuss with @$hanmukh around cleaner way of doing this.
// Should we send this information to slave.
// But in that case we need to handle the mismatch between master and slave cases.
func (jobRun *JobRunT) getLoadFileFormat() string {
	job := jobRun.job
	useParquetLoadFiles := job.LoadFileType == warehouseutils.LOAD_FILE_TYPE_PARQUET
	switch job.DestinationType {
	case "BQ":
		return "json.gz"
	case "S3_DATALAKE":
		return "parquet"
	case "RS", "DELTALAKE":
		if useParquetLoadFiles {
			return "parquet"
		}
		return "csv.gz"
	default:
		return "csv.gz"
	}
=======
	job := jobRun.job
	randomness := uuid.Must(uuid.NewV4()).String()
	return strings.TrimSuffix(jobRun.stagingFilePath, "json.gz") + tableName + fmt.Sprintf(`.%s`, randomness) + fmt.Sprintf(`.%s`, getLoadFileFormat(job.DestinationType))
>>>>>>> b37cead8
}

func (job *PayloadT) getColumnName(columnName string) string {
	return warehouseutils.ToProviderCase(job.DestinationType, columnName)
}

type loadFileUploadJob struct {
	tableName  string
	outputFile warehouseutils.LoadFileWriterI
}

type loadFileUploadOutputT struct {
	TableName     string
	Location      string
	TotalRows     int
	ContentLength int64
	StagingFileID int64
}

func (jobRun *JobRunT) uploadLoadFilesToObjectStorage() ([]loadFileUploadOutputT, error) {
	job := jobRun.job
	uploader, err := job.getFileManager()
	if err != nil {
		return []loadFileUploadOutputT{}, err
	}
	// var loadFileIDs []int64
	var loadFileUploadOutputs []loadFileUploadOutputT

	// take the first staging file id in upload
	// TODO: support multiple staging files in one upload
	var stagingFileId = jobRun.job.StagingFileID

	loadFileOutputChan := make(chan loadFileUploadOutputT, len(jobRun.outputFileWritersMap))
	uploadJobChan := make(chan *loadFileUploadJob, len(jobRun.outputFileWritersMap))
	// close chan to avoid memory leak ranging over it
	defer close(uploadJobChan)
	uploadErrorChan := make(chan error, numLoadFileUploadWorkers)
	ctx, cancel := context.WithCancel(context.Background())
	defer cancel()
	for i := 0; i < numLoadFileUploadWorkers; i++ {
		go func(ctx context.Context) {
			for uploadJob := range uploadJobChan {
				select {
				case <-ctx.Done():
					pkgLogger.Debugf("context is cancelled, stopped processing load file for staging file ids %s ", stagingFileId)
					return // stop further processing
				default:
					tableName := uploadJob.tableName
					uploadOutput, err := jobRun.uploadLoadFileToObjectStorage(uploader, uploadJob.outputFile, tableName)
					if err != nil {
						uploadErrorChan <- err
						return
					}
					loadFileStats, err := os.Stat(uploadJob.outputFile.GetLoadFile().Name())
					if err != nil {
						uploadErrorChan <- err
						return
					}
					contentLength := loadFileStats.Size()
					if contentLength == 0 {
						panic(fmt.Errorf("[WH]: Empty load file generated in slave jobId: %v for tablename: %v", job.UploadID, uploadJob.tableName))
					}
					loadFileOutputChan <- loadFileUploadOutputT{
						TableName:     tableName,
						Location:      uploadOutput.Location,
						ContentLength: contentLength,
						TotalRows:     jobRun.tableEventCountMap[tableName],
						StagingFileID: stagingFileId,
					}
				}

			}
		}(ctx)
	}
	// Create upload jobs
	go func() {
		for tableName, loadFile := range jobRun.outputFileWritersMap {
			uploadJobChan <- &loadFileUploadJob{tableName: tableName, outputFile: loadFile}
		}
	}()

	// Wait for response
	for {
		select {
		case loadFileOutput := <-loadFileOutputChan:
			loadFileUploadOutputs = append(loadFileUploadOutputs, loadFileOutput)
			if len(loadFileUploadOutputs) == len(jobRun.outputFileWritersMap) {
				return loadFileUploadOutputs, nil
			}
		case err := <-uploadErrorChan:
			pkgLogger.Errorf("received error while uploading load file to bucket for staging file ids %s, cancelling the context: err %v", stagingFileId, err)
			return []loadFileUploadOutputT{}, err
		case <-time.After(slaveUploadTimeout):
			return []loadFileUploadOutputT{}, fmt.Errorf("Load files upload timed out for staging file idsx: %v", stagingFileId)
		}
	}
}

func (jobRun *JobRunT) uploadLoadFileToObjectStorage(uploader filemanager.FileManager, uploadFile warehouseutils.LoadFileWriterI, tableName string) (filemanager.UploadOutput, error) {
	job := jobRun.job
	file, err := os.Open(uploadFile.GetLoadFile().Name()) // opens file in read mode
	if err != nil {
		pkgLogger.Errorf("[WH]: Failed to Open File: %s", uploadFile.GetLoadFile().Name())
		return filemanager.UploadOutput{}, err
	}
	defer file.Close()
	pkgLogger.Debugf("[WH]: %s: Uploading load_file to %s for table: %s with staging_file id: %v", job.DestinationType, warehouseutils.ObjectStorageType(job.DestinationType, job.DestinationConfig, job.UseRudderStorage), tableName, job.StagingFileID)
	var uploadLocation filemanager.UploadOutput
	if job.DestinationType == "S3_DATALAKE" {
		uploadLocation, err = uploader.Upload(file, warehouseutils.GetTablePathInObjectStorage(jobRun.job.DestinationNamespace, tableName), job.LoadFilePrefix)
	} else {
		uploadLocation, err = uploader.Upload(file, config.GetEnv("WAREHOUSE_BUCKET_LOAD_OBJECTS_FOLDER_NAME", "rudder-warehouse-load-objects"), tableName, job.SourceID, getBucketFolder(job.UniqueLoadGenID, tableName))
	}
	return uploadLocation, err
}

// Sort columns per table to maintain same order in load file (needed in case of csv load file)
func (job *PayloadT) getSortedColumnMapForAllTables() map[string][]string {
	sortedTableColumnMap := make(map[string][]string)

	for tableName, columnMap := range job.UploadSchema {
		sortedTableColumnMap[tableName] = []string{}
		for k := range columnMap {
			sortedTableColumnMap[tableName] = append(sortedTableColumnMap[tableName], k)
		}
		sort.Strings(sortedTableColumnMap[tableName])
	}
	return sortedTableColumnMap
}

func (jobRun *JobRunT) GetWriter(tableName string) (warehouseutils.LoadFileWriterI, error) {
	writer, ok := jobRun.outputFileWritersMap[tableName]
	if !ok {
		var err error
		outputFilePath := jobRun.getLoadFilePath(tableName)
		if jobRun.job.LoadFileType == warehouseutils.LOAD_FILE_TYPE_PARQUET {
			writer, err = warehouseutils.CreateParquetWriter(jobRun.job.UploadSchema[tableName], outputFilePath, jobRun.job.DestinationType)
		} else {
			writer, err = misc.CreateGZ(outputFilePath)
		}
		if err != nil {
			return nil, err
		}
		jobRun.outputFileWritersMap[tableName] = writer
		jobRun.tableEventCountMap[tableName] = 0
	}
	return writer, nil
}

func (jobRun *JobRunT) cleanup() {
	if jobRun.stagingFileReader != nil {
		err := jobRun.stagingFileReader.Close()
		if err != nil {
			pkgLogger.Errorf("[WH]: Failed to close staging file: %v", err)
		}
	}

	if jobRun.stagingFilePath != "" {
		misc.RemoveFilePaths(jobRun.stagingFilePath)
	}
	if jobRun.outputFileWritersMap != nil {
		for _, writer := range jobRun.outputFileWritersMap {
			misc.RemoveFilePaths(writer.GetLoadFile().Name())
		}
	}
}

func (event *BatchRouterEventT) getColumnInfo(columnName string) (columnInfo ColumnInfoT, ok bool) {
	columnVal, ok := event.Data[columnName]
	if !ok {
		return ColumnInfoT{}, false
	}
	columnType, ok := event.Metadata.Columns[columnName]
	if !ok {
		return ColumnInfoT{}, false
	}
	return ColumnInfoT{ColumnVal: columnVal, ColumnType: columnType}, true
}

//
// This function is triggered when warehouse-master creates a new entry in wh_uploads table
// This is executed in the context of the warehouse-slave/worker and does the following:
//
// 1. Download the Staging file into a tmp directory
// 2. Transform the staging file into multiple load files (One file per output table)
// 3. Uploads these load files to Object storage
// 4. Save entries for the generated load files in wh_load_files table
// 5. Delete the staging and load files from tmp directory
//

func processStagingFile(job PayloadT, workerIndex int) (loadFileUploadOutputs []loadFileUploadOutputT, err error) {

	jobRun := JobRunT{
		job:          job,
		whIdentifier: warehouseutils.GetWarehouseIdentifier(job.DestinationType, job.SourceID, job.DestinationID),
	}

	defer jobRun.counterStat("staging_files_processed", tag{name: "worker_id", value: strconv.Itoa(workerIndex)}).Count(1)
	defer jobRun.cleanup()

	pkgLogger.Debugf("[WH]: Starting processing staging file: %v at %s for %s", job.StagingFileID, job.StagingFileLocation, jobRun.whIdentifier)

	jobRun.setStagingFileDownloadPath()

	// This creates the file, so on successful creation remove it
	err = jobRun.downloadStagingFile()
	if err != nil {
		return loadFileUploadOutputs, err
	}

	sortedTableColumnMap := job.getSortedColumnMapForAllTables()

	reader, endOfFile := jobRun.setStagingFileReader()
	if endOfFile {
		// If empty file, return nothing
		return loadFileUploadOutputs, nil
	}
	scanner := bufio.NewScanner(reader)
	// default scanner buffer maxCapacity is 64K
	// set it to higher value to avoid read stop on read size error
	maxCapacity := maxStagingFileReadBufferCapacityInK * 1024
	buf := make([]byte, maxCapacity)
	scanner.Buffer(buf, maxCapacity)

	// read from staging file and write a separate load file for each table in warehouse
	jobRun.outputFileWritersMap = make(map[string]warehouseutils.LoadFileWriterI)
	jobRun.tableEventCountMap = make(map[string]int)
	jobRun.uuidTS = timeutil.Now()
	misc.PrintMemUsage()

	// Initilize Discards Table
	discardsTable := job.getDiscardsTable()
	jobRun.tableEventCountMap[discardsTable] = 0

	timer := jobRun.timerStat("process_staging_file_time")
	timer.Start()

	lineBytesCounter := 0
	var interfaceSliceSample []interface{}
	for {
		ok := scanner.Scan()
		if !ok {
			scanErr := scanner.Err()
			if scanErr != nil {
				pkgLogger.Errorf("WH: Error in scanner reading line from staging file: %v", scanErr)
			}
			break
		}

		lineBytes := scanner.Bytes()
		lineBytesCounter += len(lineBytes)
		var batchRouterEvent BatchRouterEventT
		err := json.Unmarshal(lineBytes, &batchRouterEvent)
		if err != nil {
			pkgLogger.Errorf("[WH]: Failed to unmarshal JSON line to batchrouter event: %+v", batchRouterEvent)
			continue
		}

		tableName := batchRouterEvent.Metadata.Table
		columnData := batchRouterEvent.Data

		// Create separate load file for each table
		writer, err := jobRun.GetWriter(tableName)
		if err != nil {
			return nil, err
		}

		eventLoader := warehouseutils.GetNewEventLoader(job.DestinationType, job.LoadFileType, writer)
		for _, columnName := range sortedTableColumnMap[tableName] {
			if eventLoader.IsLoadTimeColumn(columnName) {
				timestampFormat := eventLoader.GetLoadTimeFomat(columnName)
				eventLoader.AddColumn(job.getColumnName(columnName), job.UploadSchema[tableName][columnName], jobRun.uuidTS.Format(timestampFormat))
				continue
			}
			columnInfo, ok := batchRouterEvent.getColumnInfo(columnName)
			if !ok {
				eventLoader.AddEmptyColumn(columnName)
				continue
			}
			columnType := columnInfo.ColumnType
			columnVal := columnInfo.ColumnVal

			if columnType == "int" || columnType == "bigint" {
				floatVal, ok := columnVal.(float64)
				if !ok {
					eventLoader.AddEmptyColumn(columnName)
					continue
				}
				columnVal = int(floatVal)
			}

			dataTypeInSchema, ok := job.UploadSchema[tableName][columnName]
			if ok && columnType != dataTypeInSchema {
				newColumnVal, ok := handleSchemaChange(dataTypeInSchema, columnType, columnVal)
				if !ok {
					eventLoader.AddEmptyColumn(columnName)

					discardWriter, err := jobRun.GetWriter(discardsTable)
					if err != nil {
						return nil, err
					}
					// add discardWriter to outputFileWritersMap
					jobRun.outputFileWritersMap[discardsTable] = discardWriter

					err = jobRun.handleDiscardTypes(tableName, columnName, columnVal, columnData, discardWriter)

					if err != nil {
						pkgLogger.Errorf("[WH]: Failed to write to discards: %v", err)
					}
					jobRun.tableEventCountMap[discardsTable]++
					continue
				}
				if newColumnVal == nil {
					eventLoader.AddEmptyColumn(columnName)
					continue
				}
				columnVal = newColumnVal
			}

			// Special handling for JSON arrays
			// TODO: Will this work for both BQ and RS?
			if reflect.TypeOf(columnVal) == reflect.TypeOf(interfaceSliceSample) {
				marshalledVal, err := json.Marshal(columnVal)
				if err != nil {
					pkgLogger.Errorf("[WH]: Error in marshalling []interface{} columnVal: %v", err)
					eventLoader.AddEmptyColumn(columnName)
					continue
				}
				columnVal = string(marshalledVal)
			}

			eventLoader.AddColumn(columnName, job.UploadSchema[tableName][columnName], columnVal)
		}

		// Completed parsing all columns, write single event to the file
		err = eventLoader.Write()
		if err != nil {
			pkgLogger.Errorf("[WH]: Failed to write event: %v", err)
			return loadFileUploadOutputs, err
		}
		jobRun.tableEventCountMap[tableName]++
	}
	timer.End()
	misc.PrintMemUsage()

	pkgLogger.Debugf("[WH]: Process %v bytes from downloaded staging file: %s", lineBytesCounter, job.StagingFileLocation)
	jobRun.counterStat("bytes_processed_in_staging_file").Count(lineBytesCounter)
	for _, loadFile := range jobRun.outputFileWritersMap {
		err = loadFile.Close()
		if err != nil {
			pkgLogger.Errorf("Error while closing load file %s : %v", loadFile.GetLoadFile().Name(), err)
		}
	}
	loadFileUploadOutputs, err = jobRun.uploadLoadFilesToObjectStorage()
	return loadFileUploadOutputs, err

	// for _, stagingFile := range job.StagingFiles {
	// 	jobRun.setStagingFileDownloadPath(stagingFile)

	// 	// This creates the file, so on successful creation remove it
	// 	err = jobRun.downloadStagingFile(stagingFile)
	// 	if err != nil {
	// 		return loadFileUploadOutputs, err
	// 	}

	// 	sortedTableColumnMap := job.getSortedColumnMapForAllTables()

	// 	reader, endOfFile := jobRun.setStagingFileReader(stagingFile)
	// 	if endOfFile {
	// 		// If empty file, skip processing current staging file
	// 		continue
	// 	}
	// 	scanner := bufio.NewScanner(reader)
	// 	// default scanner buffer maxCapacity is 64K
	// 	// set it to higher value to avoid read stop on read size error
	// 	maxCapacity := maxStagingFileReadBufferCapacityInK * 1024
	// 	buf := make([]byte, maxCapacity)
	// 	scanner.Buffer(buf, maxCapacity)

	// 	// read from staging file and write a separate load file for each table in warehouse
	// 	// jobRun.outputFileWritersMap = make(map[string]misc.GZipWriter)
	// 	// jobRun.tableEventCountMap = make(map[string]int)
	// 	// td: use different uuidTS for each staging file
	// 	// create a static var and use it in this func, for handleDiscardTypes pass it as an arg
	// 	jobRun.uuidTS = timeutil.Now()
	// 	misc.PrintMemUsage()

	// 	// Initilize Discards Table
	// 	discardsTable := job.getDiscardsTable()
	// 	jobRun.tableEventCountMap[discardsTable] = 0

	// 	timer := jobRun.timerStat("process_staging_file_time")
	// 	timer.Start()

	// 	lineBytesCounter := 0
	// 	var interfaceSliceSample []interface{}
	// 	for {
	// 		ok := scanner.Scan()
	// 		if !ok {
	// 			scanErr := scanner.Err()
	// 			if scanErr != nil {
	// 				pkgLogger.Errorf("WH: Error in scanner reading line from staging file: %v", scanErr)
	// 			}
	// 			break
	// 		}

	// 		lineBytes := scanner.Bytes()
	// 		lineBytesCounter += len(lineBytes)
	// 		var batchRouterEvent BatchRouterEventT
	// 		err := json.Unmarshal(lineBytes, &batchRouterEvent)
	// 		if err != nil {
	// 			pkgLogger.Errorf("[WH]: Failed to unmarshal JSON line to batchrouter event: %+v", batchRouterEvent)
	// 			continue
	// 		}

	// 		tableName := batchRouterEvent.Metadata.Table
	// 		columnData := batchRouterEvent.Data

	// 		// Create separate load file for each table
	// 		gzWriter, err := jobRun.getWriter(tableName)
	// 		if err != nil {
	// 			return nil, err
	// 		}
	// 		eventLoader := warehouseutils.GetNewEventLoader(job.DestinationType)
	// 		for _, columnName := range sortedTableColumnMap[tableName] {
	// 			if eventLoader.IsLoadTimeColumn(columnName) {
	// 				timestampFormat := eventLoader.GetLoadTimeFomat(columnName)
	// 				eventLoader.AddColumn(job.getColumnName(columnName), jobRun.uuidTS.Format(timestampFormat))
	// 				continue
	// 			}
	// 			columnInfo, ok := batchRouterEvent.getColumnInfo(columnName)
	// 			if !ok {
	// 				eventLoader.AddEmptyColumn(columnName)
	// 				continue
	// 			}
	// 			columnType := columnInfo.ColumnType
	// 			columnVal := columnInfo.ColumnVal

	// 			if columnType == "int" || columnType == "bigint" {
	// 				floatVal, ok := columnVal.(float64)
	// 				if !ok {
	// 					eventLoader.AddEmptyColumn(columnName)
	// 					continue
	// 				}
	// 				columnVal = int(floatVal)
	// 			}

	// 			dataTypeInSchema, ok := job.Schema[tableName][columnName]
	// 			if ok && columnType != dataTypeInSchema {
	// 				newColumnVal, ok := handleSchemaChange(dataTypeInSchema, columnType, columnVal)
	// 				if !ok {
	// 					eventLoader.AddEmptyColumn(columnName)

	// 					discardWriter, err := jobRun.getWriter(discardsTable)
	// 					if err != nil {
	// 						return nil, err
	// 					}
	// 					err = jobRun.handleDiscardTypes(tableName, columnName, columnVal, columnData, discardWriter)

	// 					if err != nil {
	// 						pkgLogger.Errorf("[WH]: Failed to write to discards: %v", err)
	// 					}
	// 					jobRun.tableEventCountMap[discardsTable]++
	// 					continue
	// 				}
	// 				if newColumnVal == nil {
	// 					eventLoader.AddEmptyColumn(columnName)
	// 					continue
	// 				}
	// 				columnVal = newColumnVal
	// 			}

	// 			// Special handling for JSON arrays
	// 			// TODO: Will this work for both BQ and RS?
	// 			if reflect.TypeOf(columnVal) == reflect.TypeOf(interfaceSliceSample) {
	// 				marshalledVal, err := json.Marshal(columnVal)
	// 				if err != nil {
	// 					pkgLogger.Errorf("[WH]: Error in marshalling []interface{} columnVal: %v", err)
	// 					eventLoader.AddEmptyColumn(columnName)
	// 					continue
	// 				}
	// 				columnVal = string(marshalledVal)
	// 			}

	// 			eventLoader.AddColumn(columnName, columnVal)
	// 		}

	// 		// Completed parsing all columns, write single event to the file
	// 		eventData, err := eventLoader.WriteToString()
	// 		if err != nil {
	// 			pkgLogger.Errorf("[WH]: Failed to write event to string: %v", err)
	// 			return loadFileUploadOutputs, err
	// 		}
	// 		gzWriter.WriteGZ(eventData)
	// 		jobRun.tableEventCountMap[tableName]++
	// 	}
	// 	timer.End()
	// 	misc.PrintMemUsage()

	// 	pkgLogger.Debugf("[WH]: Process %v bytes from downloaded staging file: %s", lineBytesCounter, stagingFile.Location)
	// 	jobRun.counterStat("bytes_processed_in_staging_file").Count(lineBytesCounter)
	// }

	// // close all loadFile writers
	// for _, loadFile := range jobRun.outputFileWritersMap {
	// 	loadFile.CloseGZ()
	// }

	// // upload load files to object storage
	// loadFileUploadOutputs, err = jobRun.uploadLoadFilesToObjectStorage()
	// return loadFileUploadOutputs, err
}

func freeWorker(workerIdx int) {
	slaveWorkerRoutineBusy[workerIdx] = false
	pkgLogger.Debugf("[WH]: Setting free slave worker %d: %v", workerIdx, slaveWorkerRoutineBusy)
}

func claim(workerIdx int, slaveID string) (claimedJob pgnotifier.ClaimT, claimed bool) {
	pkgLogger.Debugf("[WH]: Attempting to claim job by slave worker-%v-%v", workerIdx, slaveID)
	workerID := warehouseutils.GetSlaveWorkerId(workerIdx, slaveID)
	claimedJob, claimed = notifier.Claim(workerID)
	return
}

func processClaimedJob(claimedJob pgnotifier.ClaimT, workerIndex int) {
	handleErr := func(err error, claim pgnotifier.ClaimT) {
		pkgLogger.Errorf("[WH]: Error processing claim: %v", err)
		response := pgnotifier.ClaimResponseT{
			Err: err,
		}
		claim.ClaimResponseChan <- response
	}

	var job PayloadT
	err := json.Unmarshal(claimedJob.Payload, &job)
	if err != nil {
		handleErr(err, claimedJob)
		return
	}
	job.BatchID = claimedJob.BatchID
	pkgLogger.Infof(`Starting processing staging-file:%v from claim:%v`, job.StagingFileID, claimedJob.ID)
	loadFileOutputs, err := processStagingFile(job, workerIndex)
	if err != nil {
		handleErr(err, claimedJob)
		return
	}
	job.Output = loadFileOutputs
	output, err := json.Marshal(job)
	response := pgnotifier.ClaimResponseT{
		Err:     err,
		Payload: output,
	}
	claimedJob.ClaimResponseChan <- response
}

func setupSlave() {
	slaveWorkerRoutineBusy = make([]bool, noOfSlaveWorkerRoutines)
	slaveID := uuid.Must(uuid.NewV4()).String()
	rruntime.Go(func() {
		jobNotificationChannel, err := notifier.Subscribe(StagingFilesPGNotifierChannel, 2*noOfSlaveWorkerRoutines)
		if err != nil {
			panic(err)
		}
		for {
			ev := <-jobNotificationChannel
			pkgLogger.Debugf("[WH]: Notification recieved, event: %v, workers: %v", ev, slaveWorkerRoutineBusy)
			for workerIdx := 0; workerIdx <= noOfSlaveWorkerRoutines-1; workerIdx++ {
				if !slaveWorkerRoutineBusy[workerIdx] {
					slaveWorkerRoutineBusy[workerIdx] = true
					idx := workerIdx
					claimedJob, claimed := claim(idx, slaveID)
					if !claimed {
						freeWorker(idx)
						break
					}
					pkgLogger.Infof("[WH]: Successfully claimed job:%v by slave worker-%v-%v", claimedJob.ID, idx, slaveID)
					rruntime.Go(func() {
						processClaimedJob(claimedJob, idx)
						freeWorker(idx)
					})
					break
				}
			}
		}
	})
}

func (jobRun *JobRunT) handleDiscardTypes(tableName string, columnName string, columnVal interface{}, columnData DataT, discardWriter warehouseutils.LoadFileWriterI) error {
	job := jobRun.job
	rowID, hasID := columnData[job.getColumnName("id")]
	receivedAt, hasReceivedAt := columnData[job.getColumnName("received_at")]
	if hasID && hasReceivedAt {
		eventLoader := warehouseutils.GetNewEventLoader(job.DestinationType, job.LoadFileType, discardWriter)
		eventLoader.AddColumn("column_name", warehouseutils.DiscardsSchema["column_name"], columnName)
		eventLoader.AddColumn("column_value", warehouseutils.DiscardsSchema["column_value"], fmt.Sprintf("%v", columnVal))
		eventLoader.AddColumn("received_at", warehouseutils.DiscardsSchema["received_at"], receivedAt)
		eventLoader.AddColumn("row_id", warehouseutils.DiscardsSchema["row_id"], rowID)
		eventLoader.AddColumn("table_name", warehouseutils.DiscardsSchema["table_name"], tableName)
		if eventLoader.IsLoadTimeColumn("uuid_ts") {
			timestampFormat := eventLoader.GetLoadTimeFomat("uuid_ts")
			eventLoader.AddColumn("uuid_ts", warehouseutils.DiscardsSchema["uuid_ts"], jobRun.uuidTS.Format(timestampFormat))
		}
		if eventLoader.IsLoadTimeColumn("loaded_at") {
			timestampFormat := eventLoader.GetLoadTimeFomat("loaded_at")
			eventLoader.AddColumn("loaded_at", "datetime", jobRun.uuidTS.Format(timestampFormat))
		}

		err := eventLoader.Write()
		if err != nil {
			pkgLogger.Errorf("[WH]: Failed to write event to discards table: %v", err)
			return err
		}

	}
	return nil
}<|MERGE_RESOLUTION|>--- conflicted
+++ resolved
@@ -136,8 +136,7 @@
 }
 
 func (jobRun *JobRunT) getLoadFilePath(tableName string) string {
-<<<<<<< HEAD
-	randomness := uuid.NewV4().String()
+	randomness := uuid.Must(uuid.NewV4()).String()
 	return strings.TrimSuffix(jobRun.stagingFilePath, "json.gz") + tableName + fmt.Sprintf(`.%s`, randomness) + fmt.Sprintf(`.%s`, jobRun.getLoadFileFormat())
 }
 
@@ -160,11 +159,6 @@
 	default:
 		return "csv.gz"
 	}
-=======
-	job := jobRun.job
-	randomness := uuid.Must(uuid.NewV4()).String()
-	return strings.TrimSuffix(jobRun.stagingFilePath, "json.gz") + tableName + fmt.Sprintf(`.%s`, randomness) + fmt.Sprintf(`.%s`, getLoadFileFormat(job.DestinationType))
->>>>>>> b37cead8
 }
 
 func (job *PayloadT) getColumnName(columnName string) string {
