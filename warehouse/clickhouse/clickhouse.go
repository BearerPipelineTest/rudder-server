--- conflicted
+++ resolved
@@ -257,9 +257,14 @@
 // DownloadLoadFiles downloads load files for the tableName and gives file names
 func (ch *HandleT) DownloadLoadFiles(tableName string) ([]string, error) {
 	objectLocations := ch.Uploader.GetLoadFileLocations(warehouseutils.GetLoadFileLocationsOptionsT{Table: tableName})
+	storageProvider := warehouseutils.ObjectStorageType(ch.Warehouse.Destination.DestinationDefinition.Name, ch.Warehouse.Destination.Config, ch.Uploader.UseRudderStorage())
 	downloader, err := filemanager.New(&filemanager.SettingsT{
-		Provider: warehouseutils.ObjectStorageType(ch.Warehouse.Destination.DestinationDefinition.Name, ch.Warehouse.Destination.Config),
-		Config:   ch.Warehouse.Destination.Config,
+		Provider: storageProvider,
+		Config: misc.GetObjectStorageConfig(misc.ObjectStorageOptsT{
+			Provider:         storageProvider,
+			Config:           ch.Warehouse.Destination.Config,
+			UseRudderStorage: ch.Uploader.UseRudderStorage(),
+		}),
 	})
 	if err != nil {
 		pkgLogger.Errorf("CH: Error in setting up a downloader for destionationID : %s Error : %v", ch.Warehouse.Destination.ID, err)
@@ -289,22 +294,6 @@
 			pkgLogger.Errorf("CH: Error in creating file in tmp directory for downloading load file for table:%s: %s, %v", tableName, objectLocation, err)
 			return nil, err
 		}
-<<<<<<< HEAD
-=======
-		storageProvider := warehouseutils.ObjectStorageType(ch.Warehouse.Destination.DestinationDefinition.Name, ch.Warehouse.Destination.Config, ch.Uploader.UseRudderStorage())
-		downloader, err := filemanager.New(&filemanager.SettingsT{
-			Provider: storageProvider,
-			Config: misc.GetObjectStorageConfig(misc.ObjectStorageOptsT{
-				Provider:         storageProvider,
-				Config:           ch.Warehouse.Destination.Config,
-				UseRudderStorage: ch.Uploader.UseRudderStorage(),
-			}),
-		})
-		if err != nil {
-			pkgLogger.Errorf("CH: Error in setting up a downloader for destionationID : %s Error : %v", ch.Warehouse.Destination.ID, err)
-			return nil, err
-		}
->>>>>>> 7ccf7fe3
 		err = downloader.Download(objectFile, object)
 		if err != nil {
 			pkgLogger.Errorf("CH: Error in downloading file in tmp directory for downloading load file for table:%s: %s, %v", tableName, objectLocation, err)
