package warehouseutils

import (
	"crypto/sha1"
	"database/sql"
	"encoding/json"
	"errors"
	"fmt"
	"net/url"
	"os"
	"regexp"
	"sort"
	"strings"
	"time"

	"github.com/Azure/azure-storage-blob-go/azblob"
	"github.com/aws/aws-sdk-go/aws"
	"github.com/aws/aws-sdk-go/aws/credentials"
	"github.com/aws/aws-sdk-go/aws/session"
	"github.com/aws/aws-sdk-go/service/sts"
	"github.com/iancoleman/strcase"
	"github.com/tidwall/gjson"

	"github.com/rudderlabs/rudder-server/config"
	backendconfig "github.com/rudderlabs/rudder-server/config/backend-config"
	"github.com/rudderlabs/rudder-server/services/filemanager"
	"github.com/rudderlabs/rudder-server/services/stats"
	"github.com/rudderlabs/rudder-server/utils/logger"
	"github.com/rudderlabs/rudder-server/utils/misc"
)

const (
	RS            = "RS"
	BQ            = "BQ"
	SNOWFLAKE     = "SNOWFLAKE"
	POSTGRES      = "POSTGRES"
	CLICKHOUSE    = "CLICKHOUSE"
	MSSQL         = "MSSQL"
	AZURE_SYNAPSE = "AZURE_SYNAPSE"
	DELTALAKE     = "DELTALAKE"
)

const (
	StagingFileSucceededState = "succeeded"
	StagingFileFailedState    = "failed"
	StagingFileExecutingState = "executing"
	StagingFileAbortedState   = "aborted"
	StagingFileWaitingState   = "waiting"
)

// warehouse table names
const (
	WarehouseStagingFilesTable = "wh_staging_files"
	WarehouseLoadFilesTable    = "wh_load_files"
	WarehouseUploadsTable      = "wh_uploads"
	WarehouseTableUploadsTable = "wh_table_uploads"
	WarehouseSchemasTable      = "wh_schemas"
)

const (
	DiscardsTable           = "rudder_discards"
	IdentityMergeRulesTable = "rudder_identity_merge_rules"
	IdentityMappingsTable   = "rudder_identity_mappings"
	SyncFrequency           = "syncFrequency"
	SyncStartAt             = "syncStartAt"
	ExcludeWindow           = "excludeWindow"
	ExcludeWindowStartTime  = "excludeWindowStartTime"
	ExcludeWindowEndTime    = "excludeWindowEndTime"
)

const (
	UsersTable      = "users"
	UsersView       = "users_view"
	IdentifiesTable = "identifies"
)

const (
	BQLoadedAtFormat         = "2006-01-02 15:04:05.999999 Z"
	BQUuidTSFormat           = "2006-01-02 15:04:05 Z"
	DatalakeTimeWindowFormat = "2006/01/02/15"
)

var (
	serverIP                  string
	IdentityEnabledWarehouses []string
	enableIDResolution        bool
	AWSCredsExpiryInS         int64
)

var ObjectStorageMap = map[string]string{
	"RS":             "S3",
	"S3_DATALAKE":    "S3",
	"BQ":             "GCS",
	"GCS_DATALAKE":   "GCS",
	"AZURE_DATALAKE": "AZURE_BLOB",
}

var SnowflakeStorageMap = map[string]string{
	"AWS":   "S3",
	"GCP":   "GCS",
	"AZURE": "AZURE_BLOB",
}

var DiscardsSchema = map[string]string{
	"table_name":   "string",
	"row_id":       "string",
	"column_name":  "string",
	"column_value": "string",
	"received_at":  "datetime",
	"uuid_ts":      "datetime",
}

const (
	LOAD_FILE_TYPE_CSV     = "csv"
	LOAD_FILE_TYPE_JSON    = "json"
	LOAD_FILE_TYPE_PARQUET = "parquet"
)

var pkgLogger logger.LoggerI

func Init() {
	loadConfig()
	pkgLogger = logger.NewLogger().Child("warehouse").Child("utils")

}

func loadConfig() {
	IdentityEnabledWarehouses = []string{"SNOWFLAKE", "BQ"}
	config.RegisterBoolConfigVariable(false, &enableIDResolution, false, "Warehouse.enableIDResolution")
	config.RegisterInt64ConfigVariable(3600, &AWSCredsExpiryInS, true, 1, "Warehouse.awsCredsExpiryInS")
	config.RegisterIntConfigVariable(10240, &maxStagingFileReadBufferCapacityInK, false, 1, "Warehouse.maxStagingFileReadBufferCapacityInK")

}

type WarehouseT struct {
	Source      backendconfig.SourceT
	Destination backendconfig.DestinationT
	Namespace   string
	Type        string
	Identifier  string
}

type DestinationT struct {
	Source      backendconfig.SourceT
	Destination backendconfig.DestinationT
}

type SchemaT map[string]map[string]string
type TableSchemaT map[string]string

type StagingFileT struct {
	Schema           map[string]map[string]interface{}
	BatchDestination DestinationT
	Location         string
	FirstEventAt     string
	LastEventAt      string
	TotalEvents      int
	UseRudderStorage bool
	// cloud sources specific info
	SourceBatchID   string
	SourceTaskID    string
	SourceTaskRunID string
	SourceJobID     string
	SourceJobRunID  string
	TimeWindow      time.Time
}

type UploaderI interface {
	GetSchemaInWarehouse() SchemaT
	GetLocalSchema() SchemaT
	UpdateLocalSchema(schema SchemaT) error
	GetTableSchemaInWarehouse(tableName string) TableSchemaT
	GetTableSchemaInUpload(tableName string) TableSchemaT
	GetLoadFilesMetadata(options GetLoadFilesOptionsT) []LoadFileT
	GetSampleLoadFileLocation(tableName string) (string, error)
	GetSingleLoadFile(tableName string) (LoadFileT, error)
	ShouldOnDedupUseNewRecord() bool
	UseRudderStorage() bool
	GetLoadFileGenStartTIme() time.Time
	GetLoadFileType() string
}

type GetLoadFilesOptionsT struct {
	Table   string
	StartID int64
	EndID   int64
	Limit   int64
}

type LoadFileT struct {
	Location string
	Metadata json.RawMessage
}

func IDResolutionEnabled() bool {
	return enableIDResolution
}

type TableSchemaDiffT struct {
	Exists                         bool
	TableToBeCreated               bool
	ColumnMap                      map[string]string
	UpdatedSchema                  map[string]string
	StringColumnsToBeAlteredToText []string
}

type QueryResult struct {
	Columns []string
	Values  [][]string
}

type PendingEventsRequestT struct {
	SourceID  string `json:"source_id"`
	TaskRunID string `json:"task_run_id"`
}

type PendingEventsResponseT struct {
	PendingEvents            bool  `json:"pending_events"`
	PendingStagingFilesCount int64 `json:"pending_staging_files"`
	PendingUploadCount       int64 `json:"pending_uploads"`
}

type TriggerUploadRequestT struct {
	SourceID      string `json:"source_id"`
	DestinationID string `json:"destination_id"`
}

type LoadFileWriterI interface {
	WriteGZ(s string) error
	Write(p []byte) (int, error)
	WriteRow(r []interface{}) error
	Close() error
	GetLoadFile() *os.File
}

func TimingFromJSONString(str sql.NullString) (status string, recordedTime time.Time) {
	timingsMap := gjson.Parse(str.String).Map()
	for s, t := range timingsMap {
		return s, t.Time()
	}
	return // zero values
}

func GetFirstTiming(str sql.NullString) (status string, recordedTime time.Time) {
	timingsMap := gjson.Parse(str.String).Array()
	if len(timingsMap) > 0 {
		for s, t := range timingsMap[0].Map() {
			return s, t.Time()
		}
	}
	return // zero values
}

func GetLastTiming(str sql.NullString) (status string, recordedTime time.Time) {
	timingsMap := gjson.Parse(str.String).Array()
	if len(timingsMap) > 0 {
		for s, t := range timingsMap[len(timingsMap)-1].Map() {
			return s, t.Time()
		}
	}
	return // zero values
}

func GetLastFailedStatus(str sql.NullString) (status string) {
	timingsMap := gjson.Parse(str.String).Array()
	if len(timingsMap) > 0 {
		for index := len(timingsMap) - 1; index >= 0; index-- {
			for s := range timingsMap[index].Map() {
				if strings.Contains(s, "failed") {
					return s
				}
			}
		}
	}
	return // zero values
}

func GetLoadFileGenTime(str sql.NullString) (t time.Time) {
	timingsMap := gjson.Parse(str.String).Array()
	if len(timingsMap) > 0 {
		for index := len(timingsMap) - 1; index >= 0; index-- {
			for s, t := range timingsMap[index].Map() {
				if strings.Contains(s, "generating_load_files") {
					return t.Time()
				}
			}
		}
	}
	return // zero values
}

func GetNamespace(source backendconfig.SourceT, destination backendconfig.DestinationT, dbHandle *sql.DB) (namespace string, exists bool) {
	sqlStatement := fmt.Sprintf(`SELECT namespace FROM %s WHERE source_id='%s' AND destination_id='%s' ORDER BY id DESC`, WarehouseSchemasTable, source.ID, destination.ID)
	err := dbHandle.QueryRow(sqlStatement).Scan(&namespace)
	if err != nil && err != sql.ErrNoRows {
		panic(fmt.Errorf("Query: %s failed with Error : %w", sqlStatement, err))
	}
	return namespace, len(namespace) > 0
}

func GetTableFirstEventAt(dbHandle *sql.DB, sourceId string, destinationId string, tableName string, start, end int64) (firstEventAt string) {
	sqlStatement := fmt.Sprintf(`SELECT first_event_at FROM %[7]s where id = ( SELECT staging_file_id FROM %[1]s WHERE ( source_id='%[2]s'
			AND destination_id='%[3]s'
			AND table_name='%[4]s'
			AND id >= %[5]v
			AND id <= %[6]v) ORDER BY staging_file_id ASC LIMIT 1)`,
		WarehouseLoadFilesTable,
		sourceId,
		destinationId,
		tableName,
		start,
		end,
		WarehouseStagingFilesTable)
	err := dbHandle.QueryRow(sqlStatement).Scan(&firstEventAt)
	if err != nil && err != sql.ErrNoRows {
		panic(fmt.Errorf("Query: %s failed with Error : %w", sqlStatement, err))
	}
	return
}

// GetObjectFolder returns the folder path for the storage object based on the storage provider
// eg. For provider as S3: https://test-bucket.s3.amazonaws.com/test-object.csv --> s3://test-bucket/test-object.csv
func GetObjectFolder(provider string, location string) (folder string) {
	switch provider {
	case "S3":
		folder = GetS3LocationFolder(location)
	case "GCS":
		folder = GetGCSLocationFolder(location, GCSLocationOptionsT{TLDFormat: "gcs"})
	case "AZURE_BLOB":
		folder = GetAzureBlobLocationFolder(location)
	}
	return
}

// GetObjectFolderForDeltalake returns the folder path for the storage object based on the storage provider for delta lake
// eg. For provider as S3: https://<bucket-name>.s3.amazonaws.com/<directory-name> --> s3://<bucket-name>/<directory-name>
// eg. For provider as GCS: https://storage.cloud.google.com/<bucket-name>/<directory-name> --> gs://<bucket-name>/<directory-name>
// eg. For provider as AZURE_BLOB: https://<storage-account-name>.blob.core.windows.net/<container-name>/<directory-name> --> wasbs://<container-name>@<storage-account-name>.blob.core.windows.net/<directory-name>
func GetObjectFolderForDeltalake(provider string, location string) (folder string) {
	switch provider {
	case "S3":
		folder = GetS3LocationFolder(location)
	case "GCS":
		folder = GetGCSLocationFolder(location, GCSLocationOptionsT{TLDFormat: "gs"})
	case "AZURE_BLOB":
		blobUrl, _ := url.Parse(location)
		blobUrlParts := azblob.NewBlobURLParts(*blobUrl)
		accountName := strings.Replace(blobUrlParts.Host, ".blob.core.windows.net", "", 1)
		blobLocation := fmt.Sprintf("wasbs://%s@%s.blob.core.windows.net/%s", blobUrlParts.ContainerName, accountName, blobUrlParts.BlobName)
		lastPos := strings.LastIndex(blobLocation, "/")
		folder = blobLocation[:lastPos]
	}
	return
}

// GetObjectFolder returns the folder path for the storage object based on the storage provider
// eg. For provider as S3: https://test-bucket.s3.amazonaws.com/test-object.csv --> s3://test-bucket/test-object.csv
func GetObjectLocation(provider string, location string) (folder string) {
	switch provider {
	case "S3":
		folder, _ = GetS3Location(location)
	case "GCS":
		folder = GetGCSLocation(location, GCSLocationOptionsT{TLDFormat: "gcs"})
	case "AZURE_BLOB":
		folder = GetAzureBlobLocation(location)
	}
	return
}

// GetObjectName extracts object/key objectName from different buckets locations
// ex: https://bucket-endpoint/bucket-name/object -> object
func GetObjectName(location string, providerConfig interface{}, objectProvider string) (objectName string, err error) {
	var config map[string]interface{}
	var ok bool
	if config, ok = providerConfig.(map[string]interface{}); !ok {
		return "", errors.New("failed to cast destination config interface{} to map[string]interface{}")
	}
	fm, err := filemanager.New(&filemanager.SettingsT{
		Provider: objectProvider,
		Config:   config,
	})
	if err != nil {
		return "", err
	}
	return fm.GetObjectNameFromLocation(location)
}

// GetS3Location parses path-style location http url to return in s3:// format
// https://test-bucket.s3.amazonaws.com/test-object.csv --> s3://test-bucket/test-object.csv
func GetS3Location(location string) (s3Location string, region string) {
	r, _ := regexp.Compile("\\.s3.*\\.amazonaws\\.com")
	subLocation := r.FindString(location)
	regionTokens := strings.Split(subLocation, ".")
	if len(regionTokens) == 5 {
		region = regionTokens[2]
	}
	str1 := r.ReplaceAllString(location, "")
	s3Location = strings.Replace(str1, "https", "s3", 1)
	return
}

// GetS3LocationFolder returns the folder path for an s3 object
// https://test-bucket.s3.amazonaws.com/myfolder/test-object.csv --> s3://test-bucket/myfolder
func GetS3LocationFolder(location string) string {
	s3Location, _ := GetS3Location(location)
	lastPos := strings.LastIndex(s3Location, "/")
	return s3Location[:lastPos]
}

type GCSLocationOptionsT struct {
	TLDFormat string
}

// GetGCSLocation parses path-style location http url to return in gcs:// format
// https://storage.googleapis.com/test-bucket/test-object.csv --> gcs://test-bucket/test-object.csv
// tldFormat is used to set return format "<tldFormat>://..."
func GetGCSLocation(location string, options GCSLocationOptionsT) string {
	tld := "gs"
	if options.TLDFormat != "" {
		tld = options.TLDFormat
	}
	str1 := strings.Replace(location, "https", tld, 1)
	str2 := strings.Replace(str1, "storage.googleapis.com/", "", 1)
	return str2
}

// GetGCSLocationFolder returns the folder path for an gcs object
// https://storage.googleapis.com/test-bucket/myfolder/test-object.csv --> gcs://test-bucket/myfolder
func GetGCSLocationFolder(location string, options GCSLocationOptionsT) string {
	s3Location := GetGCSLocation(location, options)
	lastPos := strings.LastIndex(s3Location, "/")
	return s3Location[:lastPos]
}

func GetGCSLocations(loadFiles []LoadFileT, options GCSLocationOptionsT) (gcsLocations []string) {
	for _, loadFile := range loadFiles {
		gcsLocations = append(gcsLocations, GetGCSLocation(loadFile.Location, options))
	}
	return
}

// GetAzureBlobLocation parses path-style location http url to return in azure:// format
// https://myproject.blob.core.windows.net/test-bucket/test-object.csv  --> azure://myproject.blob.core.windows.net/test-bucket/test-object.csv
func GetAzureBlobLocation(location string) string {
	str1 := strings.Replace(location, "https", "azure", 1)
	return str1
}

// GetAzureBlobLocationFolder returns the folder path for an azure storage object
// https://myproject.blob.core.windows.net/test-bucket/myfolder/test-object.csv  --> azure://myproject.blob.core.windows.net/myfolder
func GetAzureBlobLocationFolder(location string) string {
	s3Location := GetAzureBlobLocation(location)
	lastPos := strings.LastIndex(s3Location, "/")
	return s3Location[:lastPos]
}

func GetS3Locations(loadFiles []LoadFileT) []LoadFileT {
	for idx, loadfile := range loadFiles {
		loadFiles[idx].Location, _ = GetS3Location(loadfile.Location)
	}
	return loadFiles
}

func JSONSchemaToMap(rawMsg json.RawMessage) map[string]map[string]string {
	schema := make(map[string]map[string]string)
	err := json.Unmarshal(rawMsg, &schema)
	if err != nil {
		panic(fmt.Errorf("Unmarshalling: %s failed with Error : %w", string(rawMsg), err))
	}
	return schema
}
func JSONTimingsToMap(rawMsg json.RawMessage) []map[string]string {
	timings := make([]map[string]string, 0)
	err := json.Unmarshal(rawMsg, &timings)
	if err != nil {
		panic(fmt.Errorf("Unmarshalling: %s failed with Error : %w", string(rawMsg), err))
	}
	return timings
}

func DestStat(statType string, statName string, id string) stats.RudderStats {
	return stats.NewTaggedStat(fmt.Sprintf("warehouse.%s", statName), statType, stats.Tags{"destID": id})
}

func Datatype(in interface{}) string {
	if _, ok := in.(bool); ok {
		return "boolean"
	}

	if _, ok := in.(int); ok {
		return "int"
	}

	if _, ok := in.(float64); ok {
		return "float"
	}

	if str, ok := in.(string); ok {
		isTimestamp, _ := regexp.MatchString(`^([\+-]?\d{4})((-)((0[1-9]|1[0-2])(-([12]\d|0[1-9]|3[01])))([T\s]((([01]\d|2[0-3])((:)[0-5]\d))([\:]\d+)?)?(:[0-5]\d([\.]\d+)?)?([zZ]|([\+-])([01]\d|2[0-3]):?([0-5]\d)?)?)?)$`, str)

		if isTimestamp {
			return "datetime"
		}
	}

	return "string"
}

/*
ToSafeNamespace convert name of the namespace to one acceptable by warehouse
1. removes symbols and joins continuous letters and numbers with single underscore and if first char is a number will append a underscore before the first number
2. adds an underscore if the name is a reserved keyword in the warehouse
3. truncate the length of namespace to 127 characters
4. return "stringempty" if name is empty after conversion
examples:
omega     to omega
omega v2  to omega_v2
9mega     to _9mega
mega&     to mega
ome$ga    to ome_ga
omega$    to omega
ome_ ga   to ome_ga
9mega________-________90 to _9mega_90
Cízǔ to C_z
*/
func ToSafeNamespace(provider string, name string) string {
	var extractedValues []string
	var extractedValue string
	for _, c := range name {
		asciiValue := int(c)
		if (asciiValue >= 65 && asciiValue <= 90) || (asciiValue >= 97 && asciiValue <= 122) || (asciiValue >= 48 && asciiValue <= 57) {
			extractedValue += string(c)
		} else {
			if extractedValue != "" {
				extractedValues = append(extractedValues, extractedValue)
			}
			extractedValue = ""
		}
	}

	if extractedValue != "" {
		extractedValues = append(extractedValues, extractedValue)
	}
	namespace := strings.Join(extractedValues, "_")
	namespace = strcase.ToSnake(namespace)
	if namespace != "" && int(namespace[0]) >= 48 && int(namespace[0]) <= 57 {
		namespace = "_" + namespace
	}
	if namespace == "" {
		namespace = "stringempty"
	}
	if _, ok := ReservedKeywords[provider][strings.ToUpper(namespace)]; ok {
		namespace = fmt.Sprintf(`_%s`, namespace)
	}
	return misc.TruncateStr(namespace, 127)
}

/*
ToProviderCase converts string provided to case generally accepted in the warehouse for table, column, schema names etc
eg. columns are uppercased in SNOWFLAKE and lowercased etc in REDSHIFT, BIGQUERY etc
*/
func ToProviderCase(provider string, str string) string {
	if strings.ToUpper(provider) == "SNOWFLAKE" {
		str = strings.ToUpper(str)
	}
	return str
}

func GetIP() string {
	if serverIP != "" {
		return serverIP
	}

	serverIP := ""
	ip, err := misc.GetOutboundIP()
	if err == nil {
		serverIP = ip.String()
	}
	return serverIP
}

func GetSlaveWorkerId(workerIdx int, slaveID string) string {
	return fmt.Sprintf("%v-%v-%v", GetIP(), workerIdx, slaveID)
}

func SnowflakeCloudProvider(config interface{}) string {
	c := config.(map[string]interface{})
	provider, ok := c["cloudProvider"].(string)
	if provider == "" || !ok {
		provider = "AWS"
	}
	return provider
}

func ObjectStorageType(destType string, config interface{}, useRudderStorage bool) string {
	c := config.(map[string]interface{})
	if useRudderStorage {
		return "S3"
	}
	if misc.Contains(ObjectStorageMap, destType) {
		return ObjectStorageMap[destType]
	}
	if destType == "SNOWFLAKE" {
		provider, ok := c["cloudProvider"].(string)
		if provider == "" || !ok {
			provider = "AWS"
		}
		return SnowflakeStorageMap[provider]
	}
	provider, _ := c["bucketProvider"].(string)
	return provider
}

func GetConfigValue(key string, warehouse WarehouseT) (val string) {
	config := warehouse.Destination.Config
	if config[key] != nil {
		val, _ = config[key].(string)
	}
	return val
}

func GetConfigValueBoolString(key string, warehouse WarehouseT) string {
	config := warehouse.Destination.Config
	if config[key] != nil {
		if val, ok := config[key].(bool); ok {
			if val {
				return "true"
			}
		}
	}
	return "false"
}

func GetConfigValueAsMap(key string, config map[string]interface{}) map[string]interface{} {
	value := map[string]interface{}{}
	if config[key] != nil {
		if val, ok := config[key].(map[string]interface{}); ok {
			return val
		}
	}
	return value
}

func SortColumnKeysFromColumnMap(columnMap map[string]string) []string {
	columnKeys := make([]string, 0, len(columnMap))
	for k := range columnMap {
		columnKeys = append(columnKeys, k)
	}
	sort.Strings(columnKeys)
	return columnKeys
}

func IdentityMergeRulesTableName(warehouse WarehouseT) string {
	return fmt.Sprintf(`%s_%s_%s`, IdentityMergeRulesTable, warehouse.Namespace, warehouse.Destination.ID)
}

func IdentityMergeRulesWarehouseTableName(provider string) string {
	return ToProviderCase(provider, IdentityMergeRulesTable)
}
func IdentityMappingsWarehouseTableName(provider string) string {
	return ToProviderCase(provider, IdentityMappingsTable)
}

func IdentityMappingsTableName(warehouse WarehouseT) string {
	return fmt.Sprintf(`%s_%s_%s`, IdentityMappingsTable, warehouse.Namespace, warehouse.Destination.ID)
}

func IdentityMappingsUniqueMappingConstraintName(warehouse WarehouseT) string {
	return fmt.Sprintf(`unique_merge_property_%s_%s`, warehouse.Namespace, warehouse.Destination.ID)
}

func GetWarehouseIdentifier(destType string, sourceID string, destinationID string) string {
	return fmt.Sprintf("%s:%s:%s", destType, sourceID, destinationID)
}

func DoubleQuoteAndJoinByComma(strs []string) string {
	var quotedSlice []string
	for _, str := range strs {
		quotedSlice = append(quotedSlice, fmt.Sprintf("%q", str))
	}
	return strings.Join(quotedSlice, ",")
}
func GetTempFileExtension(destType string) string {
	if destType == "BQ" {
		return "json.gz"
	}
	return "csv.gz"
}

func GetTimeWindow(ts time.Time) time.Time {
	ts = ts.UTC()

	// // get lastHalfHourWindow
	// lastHalfHourWindow := 0
	// if ts.Minute() >= 30 {
	// 	lastHalfHourWindow = 30
	// }

	// create and return time struct for window
	return time.Date(ts.Year(), ts.Month(), ts.Day(), ts.Hour(), 0, 0, 0, time.UTC)
}

// GetTablePathInObjectStorage returns the path of the table relative to the object storage bucket
// for location - "s3://testbucket/rudder-datalake/namespace/tableName/" - it returns "rudder-datalake/namespace/tableName"
func GetTablePathInObjectStorage(namespace string, tableName string) string {
	return fmt.Sprintf("%s/%s/%s", config.GetEnv("WAREHOUSE_DATALAKE_FOLDER_NAME", "rudder-datalake"), namespace, tableName)
}

// JoinWithFormatting returns joined string for keys with the provided formatting function.
func JoinWithFormatting(keys []string, format func(idx int, str string) string, separator string) string {
	output := make([]string, len(keys))
	for idx, str := range keys {
		output[idx] += format(idx, str)
	}
	return strings.Join(output, separator)
}

func GetTemporaryS3Cred(accessKeyID, accessKey string) (string, string, string, error) {
	mySession := session.Must(session.NewSession())
	svc := sts.New(mySession, aws.NewConfig().WithCredentials(credentials.NewStaticCredentials(accessKeyID, accessKey, "")))
	SessionTokenOutput, err := svc.GetSessionToken(&sts.GetSessionTokenInput{DurationSeconds: &AWSCredsExpiryInS})
	if err != nil {
		return "", "", "", err
	}
	return *SessionTokenOutput.Credentials.AccessKeyId, *SessionTokenOutput.Credentials.SecretAccessKey, *SessionTokenOutput.Credentials.SessionToken, err
}

type Tag struct {
	Name  string
	Value string
}

func NewTimerStat(name string, extraTags ...Tag) stats.RudderStats {
	tags := map[string]string{
		"module": "warehouse",
	}
	for _, extraTag := range extraTags {
		tags[extraTag.Name] = extraTag.Value
	}
	return stats.NewTaggedStat(name, stats.TimerType, tags)
}

func NewCounterStat(name string, extraTags ...Tag) stats.RudderStats {
	tags := map[string]string{
		"module": "warehouse",
	}
	for _, extraTag := range extraTags {
		tags[extraTag.Name] = extraTag.Value
	}
	return stats.NewTaggedStat(name, stats.CountType, tags)
}

func formatSSLFile(content string) (formattedContent string) {
	formattedContent = strings.ReplaceAll(content, "\n", "")
	// Add new line at the end of -----BEGIN CERTIFICATE-----
	formattedContent = strings.Replace(formattedContent, "-----BEGIN CERTIFICATE-----", "-----BEGIN CERTIFICATE-----\n", 1)
	// Add new line at the end of -----BEGIN RSA PRIVATE KEY-----
	formattedContent = strings.Replace(formattedContent, "-----BEGIN RSA PRIVATE KEY-----", "-----BEGIN RSA PRIVATE KEY-----\n", 1)
	// Add new line at the start and end of -----END CERTIFICATE-----
	formattedContent = strings.Replace(formattedContent, "-----END CERTIFICATE-----", "\n-----END CERTIFICATE-----\n", 1)
	// Add new line at the start and end of -----END RSA PRIVATE KEY-----
	formattedContent = strings.Replace(formattedContent, "-----END RSA PRIVATE KEY-----", "\n-----END RSA PRIVATE KEY-----\n", 1)
	return formattedContent
}

// WriteSSLKeys writes the ssl key(s) present in the destination config
// to the file system, this function checks whether a given config is
// already written to the file system, writes to the file system if the
// content is not already written
func WriteSSLKeys(destination backendconfig.DestinationT) {
	var err error
	var existingChecksum string
	var directoryName string
	if directoryName, err = misc.CreateTMPDIR(); err != nil {
		pkgLogger.Errorf("Error creating SSL root TMP directory for destination %v", err)
		return
	}
	clientKey := formatSSLFile(destination.Config["clientKey"].(string))
	clientCert := formatSSLFile(destination.Config["clientCert"].(string))
	serverCert := formatSSLFile(destination.Config["serverCA"].(string))
	sslDirPath := fmt.Sprintf("%s/dest-ssls/%s", directoryName, destination.ID)
<<<<<<< HEAD
	pkgLogger.Infof("sslDirPath is %s", sslDirPath)
=======
>>>>>>> 9652c9f5
	if err = os.MkdirAll(sslDirPath, 0700); err != nil {
		pkgLogger.Errorf("Error creating SSL root directory for destination %s %v", destination.ID, err)
		return
	}
	combinedString := fmt.Sprintf("%s%s%s", clientKey, clientCert, serverCert)
	h := sha1.New()
	h.Write([]byte(combinedString))
	sslHash := fmt.Sprintf("%x", h.Sum(nil))
	clientCertPemFile := fmt.Sprintf("%s/client-cert.pem", sslDirPath)
	clientKeyPemFile := fmt.Sprintf("%s/client-key.pem", sslDirPath)
	serverCertPemFile := fmt.Sprintf("%s/server-ca.pem", sslDirPath)
	checkSumFile := fmt.Sprintf("%s/checksum", sslDirPath)
	if fileContent, fileReadErr := os.ReadFile(checkSumFile); fileReadErr == nil {
		existingChecksum = string(fileContent)
	}
	if existingChecksum == sslHash {
		// Pems files already written to FS
		return
	}
	if err = os.WriteFile(clientCertPemFile, []byte(clientCert), 0600); err != nil {
		pkgLogger.Errorf("Error saving file %s error::%v", clientCertPemFile, err)
		return
	}
	if err = os.WriteFile(clientKeyPemFile, []byte(clientKey), 0600); err != nil {
		pkgLogger.Errorf("Error saving file %s error::%v", clientKeyPemFile, err)
		return
	}
	if err = os.WriteFile(serverCertPemFile, []byte(serverCert), 0600); err != nil {
		pkgLogger.Errorf("Error saving file %s error::%v", serverCertPemFile, err)
		return
	}
	if err = os.WriteFile(checkSumFile, []byte(sslHash), 0700); err != nil {
		pkgLogger.Errorf("Error saving file %s error::%v", checkSumFile, err)
		return
	}
}

func GetSSLKeyDirPath(destinationID string) (whSSLRootDir string) {
	var err error
	var directoryName string
	if directoryName, err = misc.CreateTMPDIR(); err != nil {
		pkgLogger.Errorf("Error creating SSL root TMP directory for destination %v", err)
		return
	}
	sslDirPath := fmt.Sprintf("%s/dest-ssls/%s", directoryName, destinationID)
	return sslDirPath
}<|MERGE_RESOLUTION|>--- conflicted
+++ resolved
@@ -779,10 +779,7 @@
 	clientCert := formatSSLFile(destination.Config["clientCert"].(string))
 	serverCert := formatSSLFile(destination.Config["serverCA"].(string))
 	sslDirPath := fmt.Sprintf("%s/dest-ssls/%s", directoryName, destination.ID)
-<<<<<<< HEAD
-	pkgLogger.Infof("sslDirPath is %s", sslDirPath)
-=======
->>>>>>> 9652c9f5
+	pkgLogger.Infof("SSLDIRPATH IS %s", sslDirPath)
 	if err = os.MkdirAll(sslDirPath, 0700); err != nil {
 		pkgLogger.Errorf("Error creating SSL root directory for destination %s %v", destination.ID, err)
 		return
