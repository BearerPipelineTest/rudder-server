--- conflicted
+++ resolved
@@ -85,18 +85,12 @@
 )
 
 var ObjectStorageMap = map[string]string{
-<<<<<<< HEAD
 	"RS":          "S3",
 	"S3_DATALAKE": "S3",
 	"BQ":          "GCS",
 	"DELTALAKE":   "S3",
-=======
-	"RS":             "S3",
-	"S3_DATALAKE":    "S3",
-	"BQ":             "GCS",
 	"GCS_DATALAKE":   "GCS",
 	"AZURE_DATALAKE": "AZURE_BLOB",
->>>>>>> 429e46a5
 }
 
 var SnowflakeStorageMap = map[string]string{
@@ -580,11 +574,7 @@
 	if useRudderStorage {
 		return "S3"
 	}
-<<<<<<< HEAD
-	if destType == "RS" || destType == "BQ" || destType == "S3_DATALAKE" || destType == "DELTALAKE" {
-=======
 	if misc.Contains(ObjectStorageMap, destType) {
->>>>>>> 429e46a5
 		return ObjectStorageMap[destType]
 	}
 	if destType == "SNOWFLAKE" {
