--- conflicted
+++ resolved
@@ -929,12 +929,8 @@
 		configSubscriberLock.Lock()
 		enabledWriteKeysSourceMap = map[string]backendconfig.SourceT{}
 		enabledWriteKeyWebhookMap = map[string]string{}
-<<<<<<< HEAD
 		sourceIDToNameMap = map[string]string{}
-		sources := config.Data.(backendconfig.SourcesT)
-=======
 		sources := config.Data.(backendconfig.ConfigT)
->>>>>>> e723d601
 		for _, source := range sources.Sources {
 			sourceIDToNameMap[source.ID] = source.Name
 			if source.Enabled {
