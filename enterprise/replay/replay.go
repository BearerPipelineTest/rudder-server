--- conflicted
+++ resolved
@@ -95,14 +95,10 @@
 		}
 
 		// Mark the jobs as executing
-<<<<<<< HEAD
-		err := handle.db.UpdateJobStatus(statusList, []string{"replay"}, nil)
+		err := handle.db.UpdateJobStatus(ctx, statusList, []string{"replay"}, nil)
 		if err != nil {
 			panic(err)
 		}
-=======
-		handle.db.UpdateJobStatus(context.TODO(), statusList, []string{"replay"}, nil)
->>>>>>> 0de2f069
 
 		// Send the jobs to the jobQ
 		for _, wrkJob := range toProcess {
