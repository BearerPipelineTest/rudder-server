package main

import (
	"context"
	"encoding/json"
	"errors"
	"flag"
	"fmt"

	"net/http"
	"os"
	"os/signal"
	"runtime"
	"runtime/pprof"
	"sync"
	"syscall"
	"time"

	"github.com/rudderlabs/rudder-server/replay"
	"github.com/rudderlabs/rudder-server/services/diagnostics"

	"github.com/bugsnag/bugsnag-go"
	"github.com/rudderlabs/rudder-server/config"
	backendconfig "github.com/rudderlabs/rudder-server/config/backend-config"
	"github.com/rudderlabs/rudder-server/gateway"
	"github.com/rudderlabs/rudder-server/jobsdb"
	"github.com/rudderlabs/rudder-server/processor"
	ratelimiter "github.com/rudderlabs/rudder-server/rate-limiter"
	"github.com/rudderlabs/rudder-server/router"
	"github.com/rudderlabs/rudder-server/router/batchrouter"
	"github.com/rudderlabs/rudder-server/rruntime"
	"github.com/rudderlabs/rudder-server/services/db"
	destinationdebugger "github.com/rudderlabs/rudder-server/services/destination-debugger"
	sourcedebugger "github.com/rudderlabs/rudder-server/services/source-debugger"
	"github.com/rudderlabs/rudder-server/services/stats"
	"github.com/rudderlabs/rudder-server/services/validators"
	"github.com/rudderlabs/rudder-server/utils"
	"github.com/rudderlabs/rudder-server/utils/logger"
	"github.com/rudderlabs/rudder-server/utils/misc"
	"github.com/rudderlabs/rudder-server/warehouse"
)

var (
	warehouseMode                    string
	maxProcess                       int
	gwDBRetention, routerDBRetention time.Duration
	enableProcessor, enableRouter    bool
	isReplayServer                   bool
	enabledDestinations              []backendconfig.DestinationT
	configSubscriberLock             sync.RWMutex
	objectStorageDestinations        []string
	warehouseDestinations            []string
)

var version = "Not an official release. Get the latest release from the github repo."
var major, minor, commit, buildDate, builtBy, gitURL, patch string

func loadConfig() {
	maxProcess = config.GetInt("maxProcess", 12)
	gwDBRetention = config.GetDuration("gwDBRetentionInHr", 0) * time.Hour
	routerDBRetention = config.GetDuration("routerDBRetention", 0)
	enableProcessor = config.GetBool("enableProcessor", true)
	enableRouter = config.GetBool("enableRouter", true)
	isReplayServer = config.GetEnvAsBool("IS_REPLAY_SERVER", false)
	objectStorageDestinations = []string{"S3", "GCS", "AZURE_BLOB", "MINIO"}
	warehouseDestinations = []string{"RS", "BQ", "SNOWFLAKE"}
	warehouseMode = config.GetString("Warehouse.mode", "embedded")
}

// Test Function
func readIOforResume(router router.HandleT) {
	for {
		var u string
		_, err := fmt.Scanf("%v", &u)
		fmt.Println("from stdin ", u)
		if err != nil {
			panic(err)
		}
		router.ResetSleep()
	}
}

// Gets the config from config backend and extracts enabled writekeys
func monitorDestRouters(routerDB, batchRouterDB *jobsdb.HandleT) {
	ch := make(chan utils.DataEvent)
	backendconfig.Subscribe(ch, backendconfig.TopicBackendConfig)
	dstToRouter := make(map[string]*router.HandleT)
	dstToBatchRouter := make(map[string]*batchrouter.HandleT)
	// dstToWhRouter := make(map[string]*warehouse.HandleT)

	for {
		config := <-ch
		sources := config.Data.(backendconfig.SourcesT)
		enabledDestinations := make(map[string]bool)
		for _, source := range sources.Sources {
			for _, destination := range source.Destinations {
				enabledDestinations[destination.DestinationDefinition.Name] = true
				//For batch router destinations
				if misc.Contains(objectStorageDestinations, destination.DestinationDefinition.Name) || misc.Contains(warehouseDestinations, destination.DestinationDefinition.Name) {
					_, ok := dstToBatchRouter[destination.DestinationDefinition.Name]
					if !ok {
						logger.Info("Starting a new Batch Destination Router", destination.DestinationDefinition.Name)
						var brt batchrouter.HandleT
						brt.Setup(batchRouterDB, destination.DestinationDefinition.Name)
						dstToBatchRouter[destination.DestinationDefinition.Name] = &brt
					}
				} else {
					_, ok := dstToRouter[destination.DestinationDefinition.Name]
					if !ok {
						logger.Info("Starting a new Destination", destination.DestinationDefinition.Name)
						var router router.HandleT
						router.Setup(routerDB, destination.DestinationDefinition.Name)
						dstToRouter[destination.DestinationDefinition.Name] = &router
					}
				}
			}
		}
	}
}

func init() {
	config.Initialize()
	loadConfig()
}

func versionInfo() map[string]interface{} {
	return map[string]interface{}{"Version": version, "Major": major, "Minor": minor, "Patch": patch, "Commit": commit, "BuildDate": buildDate, "BuiltBy": builtBy, "GitUrl": gitURL}
}

func versionHandler(w http.ResponseWriter, r *http.Request) {
	var version = versionInfo()
	versionFormatted, _ := json.Marshal(&version)
	w.Write(versionFormatted)
}

func printVersion() {
	version := versionInfo()
	versionFormatted, _ := json.MarshalIndent(&version, "", " ")
	fmt.Printf("Version Info %s\n", versionFormatted)
}

func startWarehouseService() {
	warehouse.Start()
}

func startRudderCore(clearDB *bool, normalMode bool, degradedMode bool, maintenanceMode bool) {
	logger.Info("Main starting")

	if !validators.ValidateEnv() {
		panic(errors.New("Failed to start rudder-server"))
	}

	// Check if there is a probable inconsistent state of Data
	misc.AppStartTime = time.Now().Unix()
	if diagnostics.EnableServerStartMetric {
		diagnostics.Track(diagnostics.ServerStart, map[string]interface{}{
			diagnostics.ServerStart: fmt.Sprint(time.Unix(misc.AppStartTime, 0)),
		})
	}

	db.HandleRecovery(normalMode, degradedMode, maintenanceMode, misc.AppStartTime)
	//Reload Config
	loadConfig()

	var gatewayDB jobsdb.HandleT
	var routerDB jobsdb.HandleT
	var batchRouterDB jobsdb.HandleT

	runtime.GOMAXPROCS(maxProcess)
	logger.Info("Clearing DB ", *clearDB)

	destinationdebugger.Setup()
	sourcedebugger.Setup()
	backendconfig.Setup()

	//Forcing enableBackup false for gatewaydb if this server is for handling replayed events
	if isReplayServer {
		config.SetBool("JobsDB.backup.gw.enabled", false)
	}

	gatewayDB.Setup(*clearDB, "gw", gwDBRetention)
	routerDB.Setup(*clearDB, "rt", routerDBRetention)
	batchRouterDB.Setup(*clearDB, "batch_rt", routerDBRetention)

	if enableRouter {
		go monitorDestRouters(&routerDB, &batchRouterDB)
	}

	if enableProcessor {
		var processor processor.HandleT
<<<<<<< HEAD
		processor.Setup(backendconfig.DefaultBackendConfig, &gatewayDB, &routerDB, &batchRouterDB, stats.DefaultStats)
		processor.Start()
=======
		processor.Setup(&gatewayDB, &routerDB, &batchRouterDB)
>>>>>>> 8a9c5b5d

		if !isReplayServer {
			var replay replay.ReplayProcessorT
			replay.Setup(&gatewayDB)
		}
	}

	var gateway gateway.HandleT
	var rateLimiter ratelimiter.HandleT

	rateLimiter.SetUp()
	gateway.Setup(backendconfig.DefaultBackendConfig, &gatewayDB, &rateLimiter, stats.DefaultStats, clearDB)
	gateway.StartWebHandler()
	//go readIOforResume(router) //keeping it as input from IO, to be replaced by UI
}

func canStartServer() bool {
	return warehouseMode == config.EmbeddedMode || warehouseMode == config.OffMode
}

func canStartWarehouse() bool {
	return warehouseMode != config.OffMode
}

func main() {
	version := versionInfo()

	bugsnag.Configure(bugsnag.Configuration{
		APIKey:       config.GetEnv("BUGSNAG_KEY", ""),
		ReleaseStage: config.GetEnv("GO_ENV", "development"),
		// The import paths for the Go packages containing your source files
		ProjectPackages: []string{"main", "github.com/rudderlabs/rudder-server"},
		// more configuration options
		AppType:      "rudder-server",
		AppVersion:   version["Version"].(string),
		PanicHandler: func() {},
	})
	ctx := bugsnag.StartSession(context.Background())
	defer func() {
		if r := recover(); r != nil {
			defer bugsnag.AutoNotify(ctx, bugsnag.SeverityError, bugsnag.MetaData{
				"GoRoutines": {
					"Number": runtime.NumGoroutine(),
				}})

			misc.RecordAppError(fmt.Errorf("%v", r))
			logger.Fatal(r)
			panic(r)
		}
	}()

	logger.Setup()

	//Creating Stats Client should be done right after setting up logger and before setting up other modules.
	stats.Setup()

	normalMode := flag.Bool("normal-mode", false, "a bool")
	degradedMode := flag.Bool("degraded-mode", false, "a bool")
	maintenanceMode := flag.Bool("maintenance-mode", false, "a bool")

	clearDB := flag.Bool("cleardb", false, "a bool")
	cpuprofile := flag.String("cpuprofile", "", "write cpu profile to `file`")
	memprofile := flag.String("memprofile", "", "write memory profile to `file`")
	versionFlag := flag.Bool("v", false, "Print the current version and exit")

	flag.Parse()
	if *versionFlag {
		printVersion()
		return
	}
	http.HandleFunc("/version", versionHandler)

	var f *os.File
	if *cpuprofile != "" {
		var err error
		f, err = os.Create(*cpuprofile)
		if err != nil {
			panic(err)
		}
		runtime.SetBlockProfileRate(1)
		err = pprof.StartCPUProfile(f)
		if err != nil {
			panic(err)
		}
	}

	c := make(chan os.Signal)
	signal.Notify(c, os.Interrupt, syscall.SIGTERM)
	go func() {
		<-c
		if *cpuprofile != "" {
			logger.Info("Stopping CPU profile")
			pprof.StopCPUProfile()
			f.Close()
		}
		if *memprofile != "" {
			f, err := os.Create(*memprofile)
			if err != nil {
				panic(err)
			}
			defer f.Close()
			runtime.GC() // get up-to-date statistics
			err = pprof.WriteHeapProfile(f)
			if err != nil {
				panic(err)
			}
		}
		// clearing zap Log buffer to std output
		if logger.Log != nil {
			logger.Log.Sync()
		}
		stats.StopRuntimeStats()
		os.Exit(1)
	}()

	serverMode := os.Getenv("RSERVER_MODE")

	if serverMode == "normal" {
		*normalMode = true
	} else if serverMode == "degraded" {
		*degradedMode = true
	} else if serverMode == "maintenance" {
		*maintenanceMode = true
	}

	if canStartServer() {
		rruntime.Go(func() {
			startRudderCore(clearDB, *normalMode, *degradedMode, *maintenanceMode)
		})
	}

	// initialize warehouse service after core to handle non-normal recovery modes
	if canStartWarehouse() {
		rruntime.Go(func() {
			startWarehouseService()
		})
	}

	misc.KeepProcessAlive()
}<|MERGE_RESOLUTION|>--- conflicted
+++ resolved
@@ -188,12 +188,8 @@
 
 	if enableProcessor {
 		var processor processor.HandleT
-<<<<<<< HEAD
 		processor.Setup(backendconfig.DefaultBackendConfig, &gatewayDB, &routerDB, &batchRouterDB, stats.DefaultStats)
 		processor.Start()
-=======
-		processor.Setup(&gatewayDB, &routerDB, &batchRouterDB)
->>>>>>> 8a9c5b5d
 
 		if !isReplayServer {
 			var replay replay.ReplayProcessorT
