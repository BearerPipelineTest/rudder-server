package transformer

//go:generate mockgen -destination=../../mocks/processor/transformer/mock_transformer.go -package=mocks_transformer github.com/rudderlabs/rudder-server/processor/transformer Transformer

import (
	"bytes"
	"encoding/json"
	"fmt"
	"io"
	"io/ioutil"
	"net/http"
	"sort"
	"strconv"
	"sync"
	"time"

	"github.com/rudderlabs/rudder-server/config"
	backendconfig "github.com/rudderlabs/rudder-server/config/backend-config"
	"github.com/rudderlabs/rudder-server/rruntime"
	"github.com/rudderlabs/rudder-server/services/stats"
	"github.com/rudderlabs/rudder-server/utils/logger"
	"github.com/rudderlabs/rudder-server/utils/misc"
	"github.com/rudderlabs/rudder-server/utils/types"
)

const (
	UserTransformerStage = "user_transformer"
	DestTransformerStage = "dest_transformer"
)
const supportedTransformerAPIVersion = 1

type MetadataT struct {
	SourceID        string `json:"sourceId"`
	DestinationID   string `json:"destinationId"`
	UserID          string `json:"userId"`
	JobID           int64  `json:"jobId"`
	DestinationType string `json:"destinationType"`
	MessageID       string `json:"messageId"`
	// set by user_transformer to indicate transformed event is part of group indicated by messageIDs
	MessageIDs  []string `json:"messageIds"`
	AnonymousID string   `json:"anonymousId"`
	SessionID   string   `json:"sessionId,omitempty"`
}

type TransformerEventT struct {
	Message     types.SingularEventT       `json:"message"`
	Metadata    MetadataT                  `json:"metadata"`
	Destination backendconfig.DestinationT `json:"destination"`
	SessionID   string                     `json:"session_id,omitempty"`
}

//transformMessageT is used to pass message to the transformer workers
type transformMessageT struct {
	index int
	data  []TransformerEventT
	url   string
}

type transformedMessageT struct {
	index int
	data  []TransformerResponseT
}

//HandleT is the handle for this class
type HandleT struct {
	requestQ           chan *transformMessageT
	responseQ          chan *transformedMessageT
	accessLock         sync.Mutex
	perfStats          *misc.PerfStats
	sentStat           stats.RudderStats
	receivedStat       stats.RudderStats
	failedStat         stats.RudderStats
	transformTimerStat stats.RudderStats
}

//Transformer provides methods to transform events
type Transformer interface {
	Setup()
	Transform(clientEvents []TransformerEventT, url string, batchSize int, breakIntoBatchWhenUserChanges bool) ResponseT
}

//NewTransformer creates a new transformer
func NewTransformer() *HandleT {
	return &HandleT{}
}

var (
	maxChanSize, numTransformWorker, maxRetry int
	retrySleep                                time.Duration
)

func loadConfig() {
	maxChanSize = config.GetInt("Processor.maxChanSize", 2048)
	numTransformWorker = config.GetInt("Processor.numTransformWorker", 8)
	maxRetry = config.GetInt("Processor.maxRetry", 30)
	retrySleep = config.GetDuration("Processor.retrySleepInMS", time.Duration(100)) * time.Millisecond
}

func init() {
	loadConfig()
}

type TransformerResponseT struct {
	// Not marking this Singular Event, since this not a RudderEvent
	Output     map[string]interface{} `json:"output"`
	Metadata   MetadataT              `json:"metadata"`
	StatusCode int                    `json:"statusCode"`
	Error      string                 `json:"error"`
}

func (trans *HandleT) transformWorker() {
	tr := &http.Transport{}
	client := &http.Client{Transport: tr}
	transformRequestTimerStat := stats.NewStat("processor.transformer_request_time", stats.TimerType)

	for job := range trans.requestQ {
		//Call remote transformation
		rawJSON, err := json.Marshal(job.data)
		if err != nil {
			panic(err)
		}
		retryCount := 0
		var resp *http.Response
		//We should rarely have error communicating with our JS
		reqFailed := false

		for {
			transformRequestTimerStat.Start()
			resp, err = client.Post(job.url, "application/json; charset=utf-8",
				bytes.NewBuffer(rawJSON))
			if err != nil {
				transformRequestTimerStat.End()
				reqFailed = true
				logger.Errorf("JS HTTP connection error: URL: %v Error: %+v", job.url, err)
				if retryCount > maxRetry {
					panic(fmt.Errorf("JS HTTP connection error: URL: %v Error: %+v", job.url, err))
				}
				retryCount++
				time.Sleep(retrySleep)
				//Refresh the connection
				continue
			}
			if reqFailed {
				logger.Errorf("Failed request succeeded after %v retries, URL: %v", retryCount, job.url)
			}

<<<<<<< HEAD
=======
			// perform version compatability check only on success
>>>>>>> 2a747f99
			if resp.StatusCode == http.StatusOK {
				transformerAPIVersion, convErr := strconv.Atoi(resp.Header.Get("apiVersion"))
				if convErr != nil {
					transformerAPIVersion = 0
				}
				if supportedTransformerAPIVersion != transformerAPIVersion {
					logger.Errorf("Incompatible transformer version: Expected: %d Received: %d, URL: %v", supportedTransformerAPIVersion, transformerAPIVersion, job.url)
					panic(fmt.Errorf("Incompatible transformer version: Expected: %d Received: %d, URL: %v", supportedTransformerAPIVersion, transformerAPIVersion, job.url))
				}
			}

			transformRequestTimerStat.End()
			break
		}

		// Remove Assertion?
		if !(resp.StatusCode == http.StatusOK ||
			resp.StatusCode == http.StatusBadRequest ||
			resp.StatusCode == http.StatusNotFound ||
			resp.StatusCode == http.StatusRequestEntityTooLarge) {
			logger.Errorf("Transformer returned status code: %v", resp.StatusCode)
		}

		var transformerResponses []TransformerResponseT
		if resp.StatusCode == http.StatusOK {
			respData, err := ioutil.ReadAll(resp.Body)
			if err != nil {
				panic(err)
			}
			err = json.Unmarshal(respData, &transformerResponses)
			//This is returned by our JS engine so should  be parsable
			//but still handling it
			if err != nil {
				panic(err)
			}
		} else {
			io.Copy(ioutil.Discard, resp.Body)
		}
		resp.Body.Close()

		trans.responseQ <- &transformedMessageT{data: transformerResponses, index: job.index}
	}
}

//Setup initializes this class
func (trans *HandleT) Setup() {
	trans.requestQ = make(chan *transformMessageT, maxChanSize)
	trans.responseQ = make(chan *transformedMessageT, maxChanSize)
	trans.sentStat = stats.NewStat("processor.transformer_sent", stats.CountType)
	trans.receivedStat = stats.NewStat("processor.transformer_received", stats.CountType)
	trans.failedStat = stats.NewStat("processor.transformer_failed", stats.CountType)
	trans.transformTimerStat = stats.NewStat("processor.transformation_time", stats.TimerType)
	trans.perfStats = &misc.PerfStats{}
	trans.perfStats.Setup("JS Call")
	for i := 0; i < numTransformWorker; i++ {
		logger.Info("Starting transformer worker", i)
		rruntime.Go(func() {
			trans.transformWorker()
		})
	}
}

//ResponseT represents a Transformer response
type ResponseT struct {
	Events       []TransformerResponseT
	FailedEvents []TransformerResponseT
}

//Transform function is used to invoke transformer API
//Transformer is not thread safe. If performance becomes
//an issue we can create multiple transformer instances
//but given that they are hitting the same NodeJS
//process it may not be an issue if batch sizes (len clientEvents)
//are big enough to saturate NodeJS. Right now the transformer
//instance is shared between both user specific transformation
//code and destination transformation code.
func (trans *HandleT) Transform(clientEvents []TransformerEventT,
	url string, batchSize int, breakIntoBatchWhenUserChanges bool) ResponseT {

	trans.accessLock.Lock()
	defer trans.accessLock.Unlock()

	trans.transformTimerStat.Start()

	var transformResponse = make([]*transformedMessageT, 0)
	//Enqueue all the jobs
	inputIdx := 0
	outputIdx := 0
	totalSent := 0
	reqQ := trans.requestQ
	resQ := trans.responseQ

	trans.perfStats.Start()
	var toSendData []TransformerEventT

	for {
		//The channel is still live and the last batch has been sent
		//Construct the next batch
		if reqQ != nil && toSendData == nil {
			clientBatch := make([]TransformerEventT, 0)
			batchCount := 0
			for {
				if (batchCount >= batchSize || inputIdx >= len(clientEvents)) && inputIdx != 0 {
					// If processSessions is false or if dest transformer is being called, break using just the batchSize.
					// Otherwise break when userId changes. This makes sure all events of a session go together as a batch
					if !breakIntoBatchWhenUserChanges || inputIdx >= len(clientEvents) {
						break
					}
					prevUserID, ok := misc.GetAnonymousID(clientEvents[inputIdx-1].Message)
					if !ok {
						panic(fmt.Errorf("GetAnonymousID failed"))
					}
					currentUserID, ok := misc.GetAnonymousID(clientEvents[inputIdx].Message)
					if !ok {
						panic(fmt.Errorf("GetAnonymousID failed"))
					}
					if currentUserID != prevUserID {
						logger.Debug("Breaking batch at", inputIdx, prevUserID, currentUserID)
						break
					}
				}
				if inputIdx >= len(clientEvents) {
					break
				}
				clientBatch = append(clientBatch, clientEvents[inputIdx])
				batchCount++
				inputIdx++
			}
			toSendData = clientBatch
			trans.sentStat.Count(len(clientBatch))
		}

		select {
		//In case of batch event, index is the next Index
		case reqQ <- &transformMessageT{index: inputIdx, data: toSendData, url: url}:
			totalSent++
			toSendData = nil
			if inputIdx == len(clientEvents) {
				reqQ = nil
			}
		case data := <-resQ:
			transformResponse = append(transformResponse, data)
			outputIdx++
			//If all was sent and all was received we are done
			if reqQ == nil && outputIdx == totalSent {
				resQ = nil
			}
		}
		if reqQ == nil && resQ == nil {
			break
		}
	}
	if !(inputIdx == len(clientEvents) && outputIdx == totalSent) {
		panic(fmt.Errorf("inputIdx:%d != len(clientEvents):%d or outputIdx:%d != totalSent:%d", inputIdx, len(clientEvents), outputIdx, totalSent))
	}

	//Sort the responses in the same order as input
	sort.Slice(transformResponse, func(i, j int) bool {
		return transformResponse[i].index < transformResponse[j].index
	})

	//Some sanity checks
	if !(batchSize > 0 || transformResponse[0].index == 1) {
		panic(fmt.Errorf("batchSize:%d <= 0 and transformResponse[0].index:%d != 1", batchSize, transformResponse[0].index))
	}
	if transformResponse[len(transformResponse)-1].index != len(clientEvents) {
		panic(fmt.Errorf("transformResponse[len(transformResponse)-1].index:%d != len(clientEvents):%d", transformResponse[len(transformResponse)-1].index, len(clientEvents)))
	}

	var outClientEvents []TransformerResponseT
	var failedEvents []TransformerResponseT

	for _, resp := range transformResponse {
		if resp.data == nil {
			continue
		}
		respArray := resp.data

		//Transform is one to many mapping so returned
		//response for each is an array. We flatten it out
		for _, transformerResponse := range respArray {
			if transformerResponse.StatusCode != 200 {
				failedEvents = append(failedEvents, transformerResponse)
				continue
			}
			outClientEvents = append(outClientEvents, transformerResponse)
		}

	}

	trans.receivedStat.Count(len(outClientEvents))
	trans.failedStat.Count(len(failedEvents))
	trans.perfStats.End(len(clientEvents))
	trans.perfStats.Print()

	trans.transformTimerStat.End()

	return ResponseT{
		Events:       outClientEvents,
		FailedEvents: failedEvents,
	}
}<|MERGE_RESOLUTION|>--- conflicted
+++ resolved
@@ -144,10 +144,7 @@
 				logger.Errorf("Failed request succeeded after %v retries, URL: %v", retryCount, job.url)
 			}
 
-<<<<<<< HEAD
-=======
 			// perform version compatability check only on success
->>>>>>> 2a747f99
 			if resp.StatusCode == http.StatusOK {
 				transformerAPIVersion, convErr := strconv.Atoi(resp.Header.Get("apiVersion"))
 				if convErr != nil {
