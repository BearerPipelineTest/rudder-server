--- conflicted
+++ resolved
@@ -111,15 +111,9 @@
 	transformerFeatures            json.RawMessage
 	readLoopSleep                  time.Duration
 	maxLoopSleep                   time.Duration
-<<<<<<< HEAD
-
-	backgroundWait   func() error
-	backgroundCancel context.CancelFunc
-=======
 	multitenantI                   multitenant.MultiTenantI
 	backgroundWait                 func() error
 	backgroundCancel               context.CancelFunc
->>>>>>> c7119a42
 }
 
 var defaultTransformerFeatures = `{
