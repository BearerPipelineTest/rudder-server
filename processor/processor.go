--- conflicted
+++ resolved
@@ -323,7 +323,6 @@
 }
 
 var (
-<<<<<<< HEAD
 	loopSleep                           time.Duration
 	maxLoopSleep                        time.Duration
 	fixedLoopSleep                      time.Duration
@@ -350,32 +349,6 @@
 	isUnLocked                          bool
 	GWCustomVal                         string
 	workspaceToken                      string
-=======
-	loopSleep                 time.Duration
-	maxLoopSleep              time.Duration
-	fixedLoopSleep            time.Duration
-	maxEventsToProcess        int
-	avgEventsInRequest        int
-	dbReadBatchSize           int
-	transformBatchSize        int
-	userTransformBatchSize    int
-	writeKeyDestinationMap    map[string][]backendconfig.DestinationT
-	writeKeySourceMap         map[string]backendconfig.SourceT
-	destinationIDtoTypeMap    map[string]string
-	batchDestinations         []string
-	configSubscriberLock      sync.RWMutex
-	customDestinations        []string
-	pkgLogger                 logger.LoggerI
-	enableEventSchemasFeature bool
-	enableEventSchemasAPIOnly bool
-	enableDedup               bool
-	transformTimesPQLength    int
-	captureEventNameStats     bool
-	transformerURL            string
-	pollInterval              time.Duration
-	isUnLocked                bool
-	GWCustomVal               string
->>>>>>> 90039f8f
 )
 
 func loadConfig() {
