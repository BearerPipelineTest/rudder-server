package integrations

import (
	"encoding/json"
	"fmt"
	"strings"

	backendconfig "github.com/rudderlabs/rudder-server/config/backend-config"

	"github.com/rudderlabs/rudder-server/config"
	"github.com/rudderlabs/rudder-server/utils/misc"
	"github.com/tidwall/gjson"
)

var (
	destTransformURL, userTransformURL string
	customDestination                  []string
)

func init() {
	loadConfig()
}

func loadConfig() {
	destTransformURL = config.GetEnv("DEST_TRANSFORM_URL", "http://localhost:9090")
}

const (
	//PostDataKV means post data is sent as KV
	PostDataKV = iota + 1
	//PostDataJSON means post data is sent as JSON
	PostDataJSON
	//PostDataXML means post data is sent as XML
	PostDataXML
)

//PostParameterT  has post related parameters, the URL and the data type
type PostParameterT struct {
	URL           string
	Type          int
	UserID        string
	Payload       interface{}
	Header        interface{}
	RequestConfig interface{}
}

// PostParameterNewT emulates parameters needed tp make a request
type PostParameterNewT struct {
	Type          string
	URL           string
	RequestMethod string
	UserID        string
	Headers       interface{}
	QueryParams   interface{}
	Body          interface{}
	Files         interface{}
}

// GetResponseVersion Get version of the transformer response
func GetResponseVersion(response json.RawMessage) string {
	parsedResponse := gjson.ParseBytes(response)
	if parsedResponse.Get("output").Exists() {
		return "-1"
	}
	if !parsedResponse.Get("version").Exists() {
		return "0"
	}
	version, ok := parsedResponse.Get("version").Value().(string)
	if !ok {
		panic(fmt.Errorf(""))
	}
	return version
}

// GetPostInfoNew parses the transformer response
func GetPostInfoNew(transformRaw json.RawMessage) PostParameterNewT {
	var postInfo PostParameterNewT
	var ok bool
	parsedJSON := gjson.ParseBytes(transformRaw)
	if parsedJSON.Get("output").Exists() {
		parsedJSON = parsedJSON.Get("output")
	}
	postInfo.Type, ok = parsedJSON.Get("type").Value().(string)
	if !ok {
		panic(fmt.Errorf("typecast of parsedJSON.Get(\"type\") to string failed"))
	}
	postInfo.URL, ok = parsedJSON.Get("endpoint").Value().(string)
	if !ok {
		panic(fmt.Errorf("typecast of parsedJSON.Get(\"endpoint\") to string failed"))
	}
	postInfo.RequestMethod, ok = parsedJSON.Get("method").Value().(string)
	if !ok {
		panic(fmt.Errorf("typecast of parsedJSON.Get(\"method\") to string failed"))
	}
	postInfo.UserID, ok = parsedJSON.Get("userId").Value().(string)
	if !ok {
		postInfo.UserID = fmt.Sprintf("%v", parsedJSON.Get("userId").Value())
	}
	postInfo.Body, ok = parsedJSON.Get("body").Value().(interface{})
	if !ok {
		panic(fmt.Errorf("typecast of parsedJSON.Get(\"body\") to interface{} failed"))
	}
	postInfo.Headers, ok = parsedJSON.Get("headers").Value().(interface{})
	if !ok {
		panic(fmt.Errorf("typecast of parsedJSON.Get(\"headers\") to interface{} failed"))
	}
	postInfo.QueryParams, ok = parsedJSON.Get("params").Value().(interface{})
	if !ok {
		panic(fmt.Errorf("typecast of parsedJSON.Get(\"params\") to interface{} failed"))
	}
	postInfo.Files, ok = parsedJSON.Get("files").Value().(interface{})
	if !ok {
		panic(fmt.Errorf("typecast of parsedJSON.Get(\"files\") to interface{} failed"))
	}
	return postInfo
}

//GetPostInfo provides the post parameters for this destination
func GetPostInfo(transformRaw json.RawMessage) PostParameterT {
	var postInfo PostParameterT
	var ok bool
	parsedJSON := gjson.ParseBytes(transformRaw)
	postInfo.URL, ok = parsedJSON.Get("endpoint").Value().(string)
	if !ok {
		panic(fmt.Errorf("typecast of parsedJSON.Get(\"endpoint\") to string failed"))
	}
	postInfo.UserID, ok = parsedJSON.Get("userId").Value().(string)
	if !ok {
		postInfo.UserID = fmt.Sprintf("%v", parsedJSON.Get("userId").Value())
	}
	postInfo.Payload, ok = parsedJSON.Get("payload").Value().(interface{})
	if !ok {
		panic(fmt.Errorf("typecast of parsedJSON.Get(\"payload\") to interface{} failed"))
	}
	postInfo.Header, ok = parsedJSON.Get("header").Value().(interface{})
	if !ok {
		panic(fmt.Errorf("typecast of parsedJSON.Get(\"header\") to interface{} failed"))
	}
	postInfo.RequestConfig, ok = parsedJSON.Get("requestConfig").Value().(interface{})
	if !ok {
		panic(fmt.Errorf("typecast of parsedJSON.Get(\"requestConfig\") to interface{} failed"))
	}
	return postInfo
}

<<<<<<< HEAD
// GetUserIDForStreamDestination parses the payload to get userId
func GetUserIDForStreamDestination(jsonData json.RawMessage) string {
	var userID string
	parsedJSON := gjson.ParseBytes(jsonData)
	if parsedJSON.Get("output").Exists() {
		parsedJSON = parsedJSON.Get("output")
		var ok bool
		if userID, ok = parsedJSON.Get("userId").Value().(string); !ok {
			userID = fmt.Sprintf("%v", parsedJSON.Get("userId").Value())
		}
	}
	return userID
}

=======
>>>>>>> 4bd136c1
// GetUserIDFromTransformerResponse parses the payload to get userId
func GetUserIDFromTransformerResponse(transformRaw json.RawMessage) string {

	var userID string
	parsedJSON := gjson.ParseBytes(transformRaw)
	var ok bool
	if userID, ok = parsedJSON.Get("userId").Value().(string); !ok {
		userID = fmt.Sprintf("%v", parsedJSON.Get("userId").Value())
	}
	return userID
}

//GetDestinationIDs parses the destination names from the
//input JSON, matches them with enabled destinations from controle plane and returns the IDSs
func GetDestinationIDs(clientEvent interface{}, destNameIDMap map[string]backendconfig.DestinationDefinitionT) (retVal []string) {
	clientIntgs, ok := misc.GetRudderEventVal("integrations", clientEvent)
	if !ok {
		clientIntgs = make(map[string]interface{})
	}
	clientIntgsList, ok := clientIntgs.(map[string]interface{})
	if !ok {
		return
	}
	var outVal []string
	for dest := range destNameIDMap {
		if clientIntgsList[dest] == false {
			continue
		}
		if (clientIntgsList["All"] != false) || clientIntgsList[dest] == true {
			outVal = append(outVal, destNameIDMap[dest].Name)
		}
	}
	retVal = outVal
	return
}

//GetDestinationURL returns node URL
func GetDestinationURL(destID string) string {
	return fmt.Sprintf("%s/v0/%s", destTransformURL, strings.ToLower(destID))
}

//GetUserTransformURL returns the port of running user transform
func GetUserTransformURL(processSessions bool) string {
	if processSessions {
		return destTransformURL + "/customTransform?processSessions=true"
	}
	return destTransformURL + "/customTransform"
}<|MERGE_RESOLUTION|>--- conflicted
+++ resolved
@@ -143,23 +143,6 @@
 	return postInfo
 }
 
-<<<<<<< HEAD
-// GetUserIDForStreamDestination parses the payload to get userId
-func GetUserIDForStreamDestination(jsonData json.RawMessage) string {
-	var userID string
-	parsedJSON := gjson.ParseBytes(jsonData)
-	if parsedJSON.Get("output").Exists() {
-		parsedJSON = parsedJSON.Get("output")
-		var ok bool
-		if userID, ok = parsedJSON.Get("userId").Value().(string); !ok {
-			userID = fmt.Sprintf("%v", parsedJSON.Get("userId").Value())
-		}
-	}
-	return userID
-}
-
-=======
->>>>>>> 4bd136c1
 // GetUserIDFromTransformerResponse parses the payload to get userId
 func GetUserIDFromTransformerResponse(transformRaw json.RawMessage) string {
 
