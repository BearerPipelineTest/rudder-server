--- conflicted
+++ resolved
@@ -24,15 +24,11 @@
 	pkgLogger = logger.NewLogger().Child("archiver")
 }
 
-<<<<<<< HEAD
-func IsArchiverObjectStorageConfigured() bool {
-=======
 func loadConfig() {
 	config.RegisterIntConfigVariable(100, &backupRowsBatchSize, true, 1, "Archiver.backupRowsBatchSize")
 }
 
-func isArchiverObjectStorageConfigured() bool {
->>>>>>> 4a4c5107
+func IsArchiverObjectStorageConfigured() bool {
 	provider := config.GetEnv("JOBS_BACKUP_STORAGE_PROVIDER", "")
 	bucket := config.GetEnv("JOBS_BACKUP_BUCKET", "")
 	return provider != "" && bucket != ""
