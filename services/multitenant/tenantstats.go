//go:generate mockgen -destination=../../mocks/services/multitenant/mock_tenantstats.go -package mock_tenantstats github.com/rudderlabs/rudder-server/services/multitenant MultiTenantI

package multitenant

import (
	"math"
<<<<<<< HEAD
	"sort"
=======
>>>>>>> c7119a42
	"sync"
	"time"

	"github.com/jpillora/backoff"
	"github.com/rudderlabs/rudder-server/config"
	"github.com/rudderlabs/rudder-server/jobsdb"
	"github.com/rudderlabs/rudder-server/utils/logger"
	"github.com/rudderlabs/rudder-server/utils/misc"
)

var (
	pkgLogger     logger.LoggerI
	minBackOff    time.Duration
	maxBackOff    time.Duration
	backOffFactor float64
)

type MultitenantStatsT struct {
	RouterInMemoryJobCounts     map[string]map[string]map[string]int
	routerJobCountMutex         sync.RWMutex
	RouterInputRates            map[string]map[string]map[string]misc.MovingAverage
	RouterSuccessRatioLoopCount map[string]map[string]map[string]int
	lastDrainedTimestamps       map[string]map[string]time.Time
	failureRate                 map[string]map[string]misc.MovingAverage
	RouterCircuitBreakerMap     map[string]map[string]BackOffT
	routerSuccessRateMutex      sync.RWMutex
}

type BackOffT struct {
	backOff     *backoff.Backoff
	timeToRetry time.Time
}

type MultiTenantI interface {
	CalculateSuccessFailureCounts(customer string, destType string, isSuccess bool, isDrained bool)
	GetRouterPickupJobs(destType string, recentJobInResultSet map[string]time.Time, sortedLatencyList []string, noOfWorkers int, routerTimeOut time.Duration, latencyMap map[string]misc.MovingAverage, jobQueryBatchSize int, successRateMap map[string]float64, drainedMap map[string]float64) map[string]int
	GenerateSuccessRateMap(destType string) (map[string]float64, map[string]float64)
	AddToInMemoryCount(customerID string, destinationType string, count int, tableType string)
	RemoveFromInMemoryCount(customerID string, destinationType string, count int, tableType string)
	ReportProcLoopAddStats(stats map[string]map[string]int, timeTaken time.Duration, tableType string)
}

func Init() {
	config.RegisterDurationConfigVariable(time.Duration(10), &minBackOff, false, time.Second, "tenantStats.minBackOff")
	config.RegisterDurationConfigVariable(time.Duration(300), &maxBackOff, false, time.Second, "tenantStats.maxBackOff")
	config.RegisterFloat64ConfigVariable(1.5, &backOffFactor, false, "tenantStats.backOffFactor")
	pkgLogger = logger.NewLogger().Child("services").Child("multitenant")
}

func NewStats(routerDB jobsdb.MultiTenantJobsDB) *MultitenantStatsT {
	multitenantStat := MultitenantStatsT{}
	multitenantStat.RouterInMemoryJobCounts = make(map[string]map[string]map[string]int)
	multitenantStat.RouterInMemoryJobCounts["router"] = make(map[string]map[string]int)
	multitenantStat.RouterInMemoryJobCounts["batch_router"] = make(map[string]map[string]int)
	multitenantStat.RouterInputRates = make(map[string]map[string]map[string]misc.MovingAverage)
	multitenantStat.RouterInputRates["router"] = make(map[string]map[string]misc.MovingAverage)
	multitenantStat.RouterInputRates["batch_router"] = make(map[string]map[string]misc.MovingAverage)
	multitenantStat.RouterSuccessRatioLoopCount = make(map[string]map[string]map[string]int)
	multitenantStat.lastDrainedTimestamps = make(map[string]map[string]time.Time)
	multitenantStat.failureRate = make(map[string]map[string]misc.MovingAverage)
	multitenantStat.RouterCircuitBreakerMap = make(map[string]map[string]BackOffT)
	pileUpStatMap := make(map[string]map[string]int)
	routerDB.GetPileUpCounts(pileUpStatMap)
	for customer := range pileUpStatMap {
		for destType := range pileUpStatMap[customer] {
			multitenantStat.AddToInMemoryCount(customer, destType, pileUpStatMap[customer][destType], "router")
		}
	}
	return &multitenantStat
}

func (multitenantStat *MultitenantStatsT) CalculateSuccessFailureCounts(customer string, destType string, isSuccess bool, isDrained bool) {
	multitenantStat.routerSuccessRateMutex.Lock()
	defer multitenantStat.routerSuccessRateMutex.Unlock()
	_, ok := multitenantStat.RouterSuccessRatioLoopCount[customer]
	if !ok {
		multitenantStat.RouterSuccessRatioLoopCount[customer] = make(map[string]map[string]int)
	}
	_, ok = multitenantStat.RouterSuccessRatioLoopCount[customer][destType]
	if !ok {
		multitenantStat.RouterSuccessRatioLoopCount[customer][destType] = make(map[string]int)
		multitenantStat.RouterSuccessRatioLoopCount[customer][destType]["success"] = 0
		multitenantStat.RouterSuccessRatioLoopCount[customer][destType]["failure"] = 0
		multitenantStat.RouterSuccessRatioLoopCount[customer][destType]["drained"] = 0
	}

	_, ok = multitenantStat.failureRate[customer]
	if !ok {
		multitenantStat.failureRate[customer] = make(map[string]misc.MovingAverage)
	}
	_, ok = multitenantStat.failureRate[customer][destType]
	if !ok {
		multitenantStat.failureRate[customer][destType] = misc.NewMovingAverage(misc.AVG_METRIC_AGE)
	}

	if isSuccess {
		multitenantStat.RouterSuccessRatioLoopCount[customer][destType]["success"] += 1
		multitenantStat.failureRate[customer][destType].Add(0)
	} else if isDrained {
		multitenantStat.RouterSuccessRatioLoopCount[customer][destType]["drained"] += 1

		_, ok := multitenantStat.lastDrainedTimestamps[customer]
		if !ok {
			multitenantStat.lastDrainedTimestamps[customer] = make(map[string]time.Time)
		}
		multitenantStat.lastDrainedTimestamps[customer][destType] = time.Now()
		multitenantStat.failureRate[customer][destType].Add(0)
	} else {
		multitenantStat.RouterSuccessRatioLoopCount[customer][destType]["failure"] += 1
		multitenantStat.failureRate[customer][destType].Add(1)
	}
}

func (multitenantStat *MultitenantStatsT) checkIfBackedOff(customer string, destType string) (backedOff bool, timeExpired bool) {
	_, ok := multitenantStat.RouterCircuitBreakerMap[customer]
	if !ok {
		return false, false
	}
	_, ok = multitenantStat.RouterCircuitBreakerMap[customer][destType]
	if !ok {
		return false, false
	}
	if time.Now().After(multitenantStat.RouterCircuitBreakerMap[customer][destType].timeToRetry) {
		return true, true
	}
	return true, false
}

<<<<<<< HEAD
func getFailureRate(customerKey string, destType string) float64 {
	_, ok := multitenantStat.failureRate[customerKey]
	if ok {
		_, ok = multitenantStat.failureRate[customerKey][destType]
		if ok {
			return multitenantStat.failureRate[customerKey][destType].Value()
		}
	}
	return 0.0
}

func GenerateSuccessRateMap(destType string) (map[string]float64, map[string]float64) {
=======
func (multitenantStat *MultitenantStatsT) GenerateSuccessRateMap(destType string) (map[string]float64, map[string]float64) {
>>>>>>> c7119a42
	multitenantStat.routerSuccessRateMutex.RLock()
	customerSuccessRate := make(map[string]float64)
	customerDrainedMap := make(map[string]float64)
	for customer, destTypeMap := range multitenantStat.RouterSuccessRatioLoopCount {
		_, ok := destTypeMap[destType]
		if ok {
			successCount := destTypeMap[destType]["success"]
			failureCount := destTypeMap[destType]["failure"]
			drainedCount := destTypeMap[destType]["drained"]

			// TODO : Maintain this logic cleanly
			if failureCount == 0 && successCount == 0 && drainedCount == 0 {
				customerSuccessRate[customer] = 1
				customerDrainedMap[customer] = 0
			} else {
				customerSuccessRate[customer] = float64(successCount) / float64(successCount+failureCount+drainedCount)
				customerDrainedMap[customer] = float64(drainedCount) / float64(successCount+failureCount+drainedCount)
			}
		}
	}

	multitenantStat.routerSuccessRateMutex.RUnlock()
	multitenantStat.routerSuccessRateMutex.Lock()
	multitenantStat.RouterSuccessRatioLoopCount = make(map[string]map[string]map[string]int)
	multitenantStat.routerSuccessRateMutex.Unlock()
	return customerSuccessRate, customerDrainedMap
}

func (multitenantStat *MultitenantStatsT) AddToInMemoryCount(customerID string, destinationType string, count int, tableType string) {
	multitenantStat.routerJobCountMutex.RLock()
	_, ok := multitenantStat.RouterInMemoryJobCounts[tableType][customerID]
	if !ok {
		multitenantStat.routerJobCountMutex.RUnlock()
		multitenantStat.routerJobCountMutex.Lock()
		multitenantStat.RouterInMemoryJobCounts[tableType][customerID] = make(map[string]int)
		multitenantStat.routerJobCountMutex.Unlock()
		multitenantStat.routerJobCountMutex.RLock()
	}
	multitenantStat.routerJobCountMutex.RUnlock()
	multitenantStat.routerJobCountMutex.Lock()
	multitenantStat.RouterInMemoryJobCounts[tableType][customerID][destinationType] += count
	multitenantStat.routerJobCountMutex.Unlock()
}

func (multitenantStat *MultitenantStatsT) RemoveFromInMemoryCount(customerID string, destinationType string, count int, tableType string) {
	multitenantStat.routerJobCountMutex.RLock()
	_, ok := multitenantStat.RouterInMemoryJobCounts[tableType][customerID]
	if !ok {
		multitenantStat.routerJobCountMutex.RUnlock()
		multitenantStat.routerJobCountMutex.Lock()
		multitenantStat.RouterInMemoryJobCounts[tableType][customerID] = make(map[string]int)
		multitenantStat.routerJobCountMutex.Unlock()
		multitenantStat.routerJobCountMutex.RLock()
	}
	multitenantStat.routerJobCountMutex.RUnlock()
	multitenantStat.routerJobCountMutex.Lock()
	multitenantStat.RouterInMemoryJobCounts[tableType][customerID][destinationType] += -1 * count
	multitenantStat.routerJobCountMutex.Unlock()
}

func (multitenantStat *MultitenantStatsT) ReportProcLoopAddStats(stats map[string]map[string]int, timeTaken time.Duration, tableType string) {
	for key := range stats {
		multitenantStat.routerJobCountMutex.RLock()
		_, ok := multitenantStat.RouterInputRates[tableType][key]
		if !ok {
			multitenantStat.routerJobCountMutex.RUnlock()
			multitenantStat.routerJobCountMutex.Lock()
			multitenantStat.RouterInputRates[tableType][key] = make(map[string]misc.MovingAverage)
			multitenantStat.routerJobCountMutex.Unlock()
			multitenantStat.routerJobCountMutex.RLock()
		}
		multitenantStat.routerJobCountMutex.RUnlock()
		for destType := range stats[key] {
			multitenantStat.routerJobCountMutex.RLock()
			_, ok := multitenantStat.RouterInputRates[tableType][key][destType]
			if !ok {
				multitenantStat.routerJobCountMutex.RUnlock()
				multitenantStat.routerJobCountMutex.Lock()
				multitenantStat.RouterInputRates[tableType][key][destType] = misc.NewMovingAverage()
				multitenantStat.routerJobCountMutex.Unlock()
				multitenantStat.routerJobCountMutex.RLock()
			}
			multitenantStat.routerJobCountMutex.RUnlock()
			multitenantStat.RouterInputRates[tableType][key][destType].Add((float64(stats[key][destType]) * float64(time.Second)) / float64(timeTaken))
			multitenantStat.AddToInMemoryCount(key, destType, stats[key][destType], tableType)
		}
	}
	for customerKey := range multitenantStat.RouterInputRates[tableType] {
		_, ok := stats[customerKey]
		if !ok {
			for destType := range stats[customerKey] {
				multitenantStat.routerJobCountMutex.Lock()
				multitenantStat.RouterInputRates[tableType][customerKey][destType].Add(0)
				multitenantStat.routerJobCountMutex.Unlock()
			}
		}

		for destType := range multitenantStat.RouterInputRates[tableType][customerKey] {
			_, ok := stats[customerKey][destType]
			if !ok {
				multitenantStat.routerJobCountMutex.Lock()
				multitenantStat.RouterInputRates[tableType][customerKey][destType].Add(0)
				multitenantStat.routerJobCountMutex.Unlock()
			}
		}
	}
}

<<<<<<< HEAD
//if a workspace has a pileup, returns True
func isWorkspaceLagging(customerKey string, recentJobInResultSet map[string]time.Time, realMaxRecency time.Time) bool {
	if ts, ok := recentJobInResultSet[customerKey]; ok {
		if realMaxRecency.After(ts) && realMaxRecency.Sub(ts) > 900*time.Second { //15 minutes arbitrary
			return true
=======
func (multitenantStat *MultitenantStatsT) getCorrectedJobsPickupCount(customerKey string, destType string, jobsPicked int, timeRequired float64, successRate float64) (float64, int, bool) {

	if successRate > 1 {
		panic(fmt.Errorf("success rate is more than 1.Panicking for %v customer , %v destType with successRate %v", customerKey, destType, successRate))
	} else if successRate > 0 {
		_, ok := multitenantStat.RouterCircuitBreakerMap[customerKey]
		if ok {
			delete(multitenantStat.RouterCircuitBreakerMap[customerKey], destType)
>>>>>>> c7119a42
		}
	}
	return false
}

func getLastDrainedTimestamp(customerKey string, destType string) time.Time {
	multitenantStat.routerSuccessRateMutex.RLock()
	defer multitenantStat.routerSuccessRateMutex.RUnlock()
	destWiseMap, ok := multitenantStat.lastDrainedTimestamps[customerKey]
	if !ok {
		return time.Time{}
	}
	lastDrainedTS, ok := destWiseMap[destType]
	if !ok {
		return time.Time{}
	}
	return lastDrainedTS
}

<<<<<<< HEAD
type workspaceScore struct {
	score           float64
	secondary_score float64
	workspaceId     string
}

func GetRouterPickupJobs(destType string, recentJobInResultSet map[string]time.Time, sortedLatencyList []string, noOfWorkers int, routerTimeOut time.Duration, latencyMap map[string]misc.MovingAverage, jobQueryBatchSize int, successRateMap map[string]float64, drainedMap map[string]float64, timeGained float64) (map[string]int, map[string]float64) {
	multitenantStat.routerJobCountMutex.RLock()
	defer multitenantStat.routerJobCountMutex.RUnlock()

	//Add 30% to the time interval as exact difference leads to a catchup scenario, but this may cause to give some priority to pileup in the inrate pass
	//boostedRouterTimeOut := 3 * time.Second //time.Duration(1.3 * float64(routerTimeOut))
	//if boostedRouterTimeOut < time.Duration(1.3*float64(routerTimeOut)) {
	boostedRouterTimeOut := time.Duration(1.3*float64(routerTimeOut)) + time.Duration(timeGained*float64(time.Second)/float64(noOfWorkers))
	//}
	//TODO: Also while allocating jobs to router workers, we need to assign so that sum of assigned jobs latency equals the timeout

	runningJobCount := jobQueryBatchSize
	runningTimeCounter := float64(noOfWorkers) * float64(boostedRouterTimeOut) / float64(time.Second)
	customerPickUpCount := make(map[string]int)
	usedLatencies := make(map[string]float64)

	minLatency := math.MaxFloat64
	maxLatency := -math.MaxFloat64

	//Below two loops, normalize the values and compute the score of each workspace
	//No need for sorting latency list before calling this function.
=======
func (multitenantStat *MultitenantStatsT) GetRouterPickupJobs(destType string, recentJobInResultSet map[string]time.Time, sortedLatencyList []string, noOfWorkers int, routerTimeOut time.Duration, latencyMap map[string]misc.MovingAverage, jobQueryBatchSize int, successRateMap map[string]float64, drainedMap map[string]float64) map[string]int {
	multitenantStat.routerJobCountMutex.RLock()
	defer multitenantStat.routerJobCountMutex.RUnlock()
	customerPickUpCount := make(map[string]int)
	runningTimeCounter := float64(noOfWorkers) * float64(routerTimeOut) / float64(time.Second)
	customerBlockedMap := make(map[string]bool)
	runningJobCount := jobQueryBatchSize
	//TODO : Optimise the loop only for customers having jobs
>>>>>>> c7119a42
	for _, customerKey := range sortedLatencyList {
		if minLatency > latencyMap[customerKey].Value() {
			minLatency = latencyMap[customerKey].Value()
		}
		if maxLatency < latencyMap[customerKey].Value() {
			maxLatency = latencyMap[customerKey].Value()
		}
	}

	scores := make([]workspaceScore, len(sortedLatencyList))
	for i, customerKey := range sortedLatencyList {
		scores[i] = workspaceScore{}
		latencyScore := 0.0
		if maxLatency-minLatency != 0 {
			latencyScore = (latencyMap[customerKey].Value() - minLatency) / (maxLatency - minLatency)
		}

		invertedRecencyScore := 0.0
		/*if isWorkspaceLagging(customerKey, recentJobInResultSet, realMaxRecency) {
			if float64(maxRecency.UnixNano()-minRecency.UnixNano()) != 0 {
				recencyScore := (float64(recentJobInResultSet[customerKey].UnixNano() - minRecency.UnixNano())) / float64(maxRecency.UnixNano()-minRecency.UnixNano())
				invertedRecencyScore = 1 - recencyScore
				invertedRecencyScore++ //Moving Range from 1 to 2
			}
		}*/

		isDraining := 0.0
		if time.Since(getLastDrainedTimestamp(customerKey, destType)) < 100*time.Second {
			isDraining = 1.0
		}

		scores[i].score = latencyScore + 10*(invertedRecencyScore) + 100*isDraining
		scores[i].workspaceId = customerKey
	}

	sort.Slice(scores[:], func(i, j int) bool {
		return scores[i].score < scores[j].score
	})

	//TODO : Optimise the loop only for customers having jobs
	//Latency sorted input rate pass
	for _, scoredWorkspace := range scores {
		customerKey := scoredWorkspace.workspaceId
		customerCountKey, ok := multitenantStat.RouterInputRates["router"][customerKey]
		if ok {
			destTypeCount, ok := customerCountKey[destType]
			if ok {
<<<<<<< HEAD
=======
				timeRequired := 0.0

				successRate := 1.0

				_, ok = successRateMap[customerKey]
				if ok {
					successRate = successRateMap[customerKey]
				} else {
					isBackedOff, isTimeExpired := multitenantStat.checkIfBackedOff(customerKey, destType)
					if isBackedOff && !isTimeExpired {
						customerBlockedMap[customerKey] = true
						continue
					} else if isBackedOff && isTimeExpired {
						successRate = 0.0
					}
				}

				// If backed off : Ignore
				// If backedoff and time expired : Pick up Beta : Success rate 0
>>>>>>> c7119a42

				if runningJobCount <= 0 || runningTimeCounter <= 0 {
					//Adding BETA
					if multitenantStat.RouterInMemoryJobCounts["router"][customerKey][destType] > 0 {
						usedLatencies[customerKey] = latencyMap[customerKey].Value()
						customerPickUpCount[customerKey] = 1
					}
					continue
				}

				unReliableLatencyORInRate := false
				if latencyMap[customerKey].Value() != 0 {
					tmpPickCount := int(math.Min(destTypeCount.Value()*float64(routerTimeOut)/float64(time.Second), runningTimeCounter/(latencyMap[customerKey].Value())))
					if tmpPickCount < 1 {
						tmpPickCount = 1 //Adding BETA
						pkgLogger.Debugf("[DRAIN DEBUG] %v  checking for high latency/low in rate customer %v latency value %v in rate %v", destType, customerKey, latencyMap[customerKey].Value(), destTypeCount.Value())
						unReliableLatencyORInRate = true
					}
					customerPickUpCount[customerKey] = tmpPickCount
					if customerPickUpCount[customerKey] > multitenantStat.RouterInMemoryJobCounts["router"][customerKey][destType] {
						customerPickUpCount[customerKey] = misc.MaxInt(multitenantStat.RouterInMemoryJobCounts["router"][customerKey][destType], 0)
					}
				} else {
					customerPickUpCount[customerKey] = misc.MinInt(int(destTypeCount.Value()*float64(routerTimeOut)/float64(time.Second)), multitenantStat.RouterInMemoryJobCounts["router"][customerKey][destType])
				}
<<<<<<< HEAD

				timeRequired := float64(customerPickUpCount[customerKey]) * latencyMap[customerKey].Value()
				if unReliableLatencyORInRate {
					timeRequired = 0
				}
				runningTimeCounter = runningTimeCounter - timeRequired
=======
				timeRequired = float64(customerPickUpCount[customerKey]) * latencyMap[customerKey].Value()
				updatedTimeRequired, updatedPickUpCount, isCustomerLimited := multitenantStat.getCorrectedJobsPickupCount(customerKey, destType, customerPickUpCount[customerKey], timeRequired, successRate)
				customerBlockedMap[customerKey] = isCustomerLimited
				runningTimeCounter = runningTimeCounter - updatedTimeRequired
				customerPickUpCount[customerKey] = updatedPickUpCount
>>>>>>> c7119a42
				runningJobCount = runningJobCount - customerPickUpCount[customerKey]
				if customerPickUpCount[customerKey] == 0 {
					delete(customerPickUpCount, customerKey)
				}
				usedLatencies[customerKey] = latencyMap[customerKey].Value()
				pkgLogger.Debugf("Time Calculated : %v , Remaining Time : %v , Customer : %v ,runningJobCount : %v , moving_average_latency : %v, routerInRare : %v ,InRateLoop ", timeRequired, runningTimeCounter, customerKey, runningJobCount, latencyMap[customerKey].Value(), destTypeCount.Value())
			}
		}
	}

	//Sort by customers who can get to realtime quickly
	scores = make([]workspaceScore, len(sortedLatencyList))
	for i, customerKey := range sortedLatencyList {
		scores[i] = workspaceScore{}
		scores[i].workspaceId = customerKey

		customerCountKey, ok := multitenantStat.RouterInMemoryJobCounts["router"][customerKey]
		if !ok || customerCountKey[destType]-customerPickUpCount[customerKey] <= 0 {
			scores[i].score = math.MaxFloat64
			scores[i].secondary_score = 0
			continue
		}
		if 1 == getFailureRate(customerKey, destType) {
			scores[i].score = math.MaxFloat64
		} else {
			scores[i].score = float64(customerCountKey[destType]-customerPickUpCount[customerKey]) * latencyMap[customerKey].Value() / (1 - getFailureRate(customerKey, destType))
		}
		scores[i].secondary_score = float64(customerCountKey[destType] - customerPickUpCount[customerKey])
	}

	sort.Slice(scores[:], func(i, j int) bool {
		if scores[i].score == math.MaxFloat64 && scores[j].score == math.MaxFloat64 {
			return scores[i].secondary_score < scores[j].secondary_score
		}
		return scores[i].score < scores[j].score
	})

	for _, scoredWorkspace := range scores {
		customerKey := scoredWorkspace.workspaceId
		customerCountKey, ok := multitenantStat.RouterInMemoryJobCounts["router"][customerKey]
		if !ok || customerCountKey[destType] <= 0 {
			continue
		}
		//BETA already added in the above loop
		if runningJobCount <= 0 || runningTimeCounter <= 0 {
			break
		}

		pickUpCount := 0
		if latencyMap[customerKey].Value() == 0 {
			pickUpCount = misc.MinInt(customerCountKey[destType]-customerPickUpCount[destType], runningJobCount)
		} else {
			tmpCount := int(runningTimeCounter / latencyMap[customerKey].Value())
			pickUpCount = misc.MinInt(misc.MinInt(tmpCount, runningJobCount), customerCountKey[destType]-customerPickUpCount[destType])
		}
		usedLatencies[customerKey] = latencyMap[customerKey].Value()
		customerPickUpCount[customerKey] += pickUpCount
		runningJobCount = runningJobCount - pickUpCount
		runningTimeCounter = runningTimeCounter - float64(pickUpCount)*latencyMap[customerKey].Value()

		pkgLogger.Debugf("Time Calculated : %v , Remaining Time : %v , Customer : %v ,runningJobCount : %v , moving_average_latency : %v, pileUpCount : %v ,PileUpLoop ", float64(pickUpCount)*latencyMap[customerKey].Value(), runningTimeCounter, customerKey, runningJobCount, latencyMap[customerKey].Value(), customerCountKey[destType])
	}

	return customerPickUpCount, usedLatencies

}<|MERGE_RESOLUTION|>--- conflicted
+++ resolved
@@ -4,10 +4,7 @@
 
 import (
 	"math"
-<<<<<<< HEAD
 	"sort"
-=======
->>>>>>> c7119a42
 	"sync"
 	"time"
 
@@ -43,7 +40,7 @@
 
 type MultiTenantI interface {
 	CalculateSuccessFailureCounts(customer string, destType string, isSuccess bool, isDrained bool)
-	GetRouterPickupJobs(destType string, recentJobInResultSet map[string]time.Time, sortedLatencyList []string, noOfWorkers int, routerTimeOut time.Duration, latencyMap map[string]misc.MovingAverage, jobQueryBatchSize int, successRateMap map[string]float64, drainedMap map[string]float64) map[string]int
+	GetRouterPickupJobs(destType string, recentJobInResultSet map[string]time.Time, sortedLatencyList []string, noOfWorkers int, routerTimeOut time.Duration, latencyMap map[string]misc.MovingAverage, jobQueryBatchSize int, successRateMap map[string]float64, drainedMap map[string]float64, timeGained float64) (map[string]int, map[string]float64)
 	GenerateSuccessRateMap(destType string) (map[string]float64, map[string]float64)
 	AddToInMemoryCount(customerID string, destinationType string, count int, tableType string)
 	RemoveFromInMemoryCount(customerID string, destinationType string, count int, tableType string)
@@ -136,8 +133,7 @@
 	return true, false
 }
 
-<<<<<<< HEAD
-func getFailureRate(customerKey string, destType string) float64 {
+func (multitenantStat *MultitenantStatsT) getFailureRate(customerKey string, destType string) float64 {
 	_, ok := multitenantStat.failureRate[customerKey]
 	if ok {
 		_, ok = multitenantStat.failureRate[customerKey][destType]
@@ -148,10 +144,7 @@
 	return 0.0
 }
 
-func GenerateSuccessRateMap(destType string) (map[string]float64, map[string]float64) {
-=======
 func (multitenantStat *MultitenantStatsT) GenerateSuccessRateMap(destType string) (map[string]float64, map[string]float64) {
->>>>>>> c7119a42
 	multitenantStat.routerSuccessRateMutex.RLock()
 	customerSuccessRate := make(map[string]float64)
 	customerDrainedMap := make(map[string]float64)
@@ -260,28 +253,17 @@
 	}
 }
 
-<<<<<<< HEAD
 //if a workspace has a pileup, returns True
-func isWorkspaceLagging(customerKey string, recentJobInResultSet map[string]time.Time, realMaxRecency time.Time) bool {
+func (multitenantStat *MultitenantStatsT) isWorkspaceLagging(customerKey string, recentJobInResultSet map[string]time.Time, realMaxRecency time.Time) bool {
 	if ts, ok := recentJobInResultSet[customerKey]; ok {
 		if realMaxRecency.After(ts) && realMaxRecency.Sub(ts) > 900*time.Second { //15 minutes arbitrary
 			return true
-=======
-func (multitenantStat *MultitenantStatsT) getCorrectedJobsPickupCount(customerKey string, destType string, jobsPicked int, timeRequired float64, successRate float64) (float64, int, bool) {
-
-	if successRate > 1 {
-		panic(fmt.Errorf("success rate is more than 1.Panicking for %v customer , %v destType with successRate %v", customerKey, destType, successRate))
-	} else if successRate > 0 {
-		_, ok := multitenantStat.RouterCircuitBreakerMap[customerKey]
-		if ok {
-			delete(multitenantStat.RouterCircuitBreakerMap[customerKey], destType)
->>>>>>> c7119a42
 		}
 	}
 	return false
 }
 
-func getLastDrainedTimestamp(customerKey string, destType string) time.Time {
+func (multitenantStat *MultitenantStatsT) getLastDrainedTimestamp(customerKey string, destType string) time.Time {
 	multitenantStat.routerSuccessRateMutex.RLock()
 	defer multitenantStat.routerSuccessRateMutex.RUnlock()
 	destWiseMap, ok := multitenantStat.lastDrainedTimestamps[customerKey]
@@ -295,14 +277,13 @@
 	return lastDrainedTS
 }
 
-<<<<<<< HEAD
 type workspaceScore struct {
 	score           float64
 	secondary_score float64
 	workspaceId     string
 }
 
-func GetRouterPickupJobs(destType string, recentJobInResultSet map[string]time.Time, sortedLatencyList []string, noOfWorkers int, routerTimeOut time.Duration, latencyMap map[string]misc.MovingAverage, jobQueryBatchSize int, successRateMap map[string]float64, drainedMap map[string]float64, timeGained float64) (map[string]int, map[string]float64) {
+func (multitenantStat *MultitenantStatsT) GetRouterPickupJobs(destType string, recentJobInResultSet map[string]time.Time, sortedLatencyList []string, noOfWorkers int, routerTimeOut time.Duration, latencyMap map[string]misc.MovingAverage, jobQueryBatchSize int, successRateMap map[string]float64, drainedMap map[string]float64, timeGained float64) (map[string]int, map[string]float64) {
 	multitenantStat.routerJobCountMutex.RLock()
 	defer multitenantStat.routerJobCountMutex.RUnlock()
 
@@ -323,16 +304,6 @@
 
 	//Below two loops, normalize the values and compute the score of each workspace
 	//No need for sorting latency list before calling this function.
-=======
-func (multitenantStat *MultitenantStatsT) GetRouterPickupJobs(destType string, recentJobInResultSet map[string]time.Time, sortedLatencyList []string, noOfWorkers int, routerTimeOut time.Duration, latencyMap map[string]misc.MovingAverage, jobQueryBatchSize int, successRateMap map[string]float64, drainedMap map[string]float64) map[string]int {
-	multitenantStat.routerJobCountMutex.RLock()
-	defer multitenantStat.routerJobCountMutex.RUnlock()
-	customerPickUpCount := make(map[string]int)
-	runningTimeCounter := float64(noOfWorkers) * float64(routerTimeOut) / float64(time.Second)
-	customerBlockedMap := make(map[string]bool)
-	runningJobCount := jobQueryBatchSize
-	//TODO : Optimise the loop only for customers having jobs
->>>>>>> c7119a42
 	for _, customerKey := range sortedLatencyList {
 		if minLatency > latencyMap[customerKey].Value() {
 			minLatency = latencyMap[customerKey].Value()
@@ -360,7 +331,7 @@
 		}*/
 
 		isDraining := 0.0
-		if time.Since(getLastDrainedTimestamp(customerKey, destType)) < 100*time.Second {
+		if time.Since(multitenantStat.getLastDrainedTimestamp(customerKey, destType)) < 100*time.Second {
 			isDraining = 1.0
 		}
 
@@ -380,28 +351,6 @@
 		if ok {
 			destTypeCount, ok := customerCountKey[destType]
 			if ok {
-<<<<<<< HEAD
-=======
-				timeRequired := 0.0
-
-				successRate := 1.0
-
-				_, ok = successRateMap[customerKey]
-				if ok {
-					successRate = successRateMap[customerKey]
-				} else {
-					isBackedOff, isTimeExpired := multitenantStat.checkIfBackedOff(customerKey, destType)
-					if isBackedOff && !isTimeExpired {
-						customerBlockedMap[customerKey] = true
-						continue
-					} else if isBackedOff && isTimeExpired {
-						successRate = 0.0
-					}
-				}
-
-				// If backed off : Ignore
-				// If backedoff and time expired : Pick up Beta : Success rate 0
->>>>>>> c7119a42
 
 				if runningJobCount <= 0 || runningTimeCounter <= 0 {
 					//Adding BETA
@@ -427,20 +376,12 @@
 				} else {
 					customerPickUpCount[customerKey] = misc.MinInt(int(destTypeCount.Value()*float64(routerTimeOut)/float64(time.Second)), multitenantStat.RouterInMemoryJobCounts["router"][customerKey][destType])
 				}
-<<<<<<< HEAD
 
 				timeRequired := float64(customerPickUpCount[customerKey]) * latencyMap[customerKey].Value()
 				if unReliableLatencyORInRate {
 					timeRequired = 0
 				}
 				runningTimeCounter = runningTimeCounter - timeRequired
-=======
-				timeRequired = float64(customerPickUpCount[customerKey]) * latencyMap[customerKey].Value()
-				updatedTimeRequired, updatedPickUpCount, isCustomerLimited := multitenantStat.getCorrectedJobsPickupCount(customerKey, destType, customerPickUpCount[customerKey], timeRequired, successRate)
-				customerBlockedMap[customerKey] = isCustomerLimited
-				runningTimeCounter = runningTimeCounter - updatedTimeRequired
-				customerPickUpCount[customerKey] = updatedPickUpCount
->>>>>>> c7119a42
 				runningJobCount = runningJobCount - customerPickUpCount[customerKey]
 				if customerPickUpCount[customerKey] == 0 {
 					delete(customerPickUpCount, customerKey)
@@ -463,10 +404,10 @@
 			scores[i].secondary_score = 0
 			continue
 		}
-		if 1 == getFailureRate(customerKey, destType) {
+		if 1 == multitenantStat.getFailureRate(customerKey, destType) {
 			scores[i].score = math.MaxFloat64
 		} else {
-			scores[i].score = float64(customerCountKey[destType]-customerPickUpCount[customerKey]) * latencyMap[customerKey].Value() / (1 - getFailureRate(customerKey, destType))
+			scores[i].score = float64(customerCountKey[destType]-customerPickUpCount[customerKey]) * latencyMap[customerKey].Value() / (1 - multitenantStat.getFailureRate(customerKey, destType))
 		}
 		scores[i].secondary_score = float64(customerCountKey[destType] - customerPickUpCount[customerKey])
 	}
